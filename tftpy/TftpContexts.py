# vim: ts=4 sw=4 et ai:
# -*- coding: utf8 -*-
"""This module implements all contexts for state handling during uploads and
downloads, the main interface to which being the TftpContext base class.

The concept is simple. Each context object represents a single upload or
download, and the state object in the context object represents the current
state of that transfer. The state object has a handle() method that expects
the next packet in the transfer, and returns a state object until the transfer
is complete, at which point it returns None. That is, unless there is a fatal
error, in which case a TftpException is returned instead."""


import logging
import os
import socket
import sys
import time

from . import compat
from .TftpPacketFactory import TftpPacketFactory
from .TftpPacketTypes import *
from .TftpShared import *
from .TftpStates import *

log = logging.getLogger("tftpy.TftpContext")

###############################################################################
# Utility classes
###############################################################################


class TftpMetrics(object):
    """A class representing metrics of the transfer."""

    def __init__(self):
        # Bytes transferred
        self.bytes = 0
        # Bytes re-sent
        self.resent_bytes = 0
        # Duplicate packets received
        self.dups = {}
        self.dupcount = 0
        # Times
        self.start_time = 0
        self.end_time = 0
        self.duration = 0
        # Rates
        self.bps = 0
        self.kbps = 0
        # Generic errors
        self.errors = 0

    def compute(self):
        # Compute transfer time
        self.duration = self.end_time - self.start_time
        if self.duration == 0:
            self.duration = 1
        log.debug("TftpMetrics.compute: duration is %s", self.duration)
        self.bps = (self.bytes * 8.0) / self.duration
        self.kbps = self.bps / 1024.0
        log.debug("TftpMetrics.compute: kbps is %s", self.kbps)
        for key in self.dups:
            self.dupcount += self.dups[key]

    def add_dup(self, pkt):
        """This method adds a dup for a packet to the metrics."""
        log.debug("Recording a dup of %s", pkt)
        s = str(pkt)
        if s in self.dups:
            self.dups[s] += 1
        else:
            self.dups[s] = 1
        tftpassert(self.dups[s] < MAX_DUPS, "Max duplicates reached")


###############################################################################
# Context classes
###############################################################################


class TftpContext(object):
    """The base class of the contexts."""

    def __init__(self, host, port, timeout, retries=DEF_TIMEOUT_RETRIES, localip=""):
        """Constructor for the base context, setting shared instance
        variables."""
        self.file_to_transfer = None
        self.fileobj = None
        self.options = None
        self.packethook = None
        self.sock = socket.socket(socket.AF_INET, socket.SOCK_DGRAM)
        if localip != "":
            self.sock.bind((localip, 0))
        self.sock.settimeout(timeout)
        self.timeout = timeout
        self.retries = retries
        self.state = None
        self.next_block = 0
        self.factory = TftpPacketFactory()
        # Note, setting the host will also set self.address, as it's a property.
        self.host = host
        self.port = port
        # The port associated with the TID
        self.tidport = None
        # Metrics
        self.metrics = TftpMetrics()
        # Fluag when the transfer is pending completion.
        self.pending_complete = False
        # Time when this context last received any traffic.
        # FIXME: does this belong in metrics?
        self.last_update = 0
        # The last packet we sent, if applicable, to make resending easy.
        self.last_pkt = None
        # Count the number of retry attempts.
        self.retry_count = 0

    def getBlocksize(self):
        """Fetch the current blocksize for this session."""
        return int(self.options.get("blksize", 512))

    def __del__(self):
        """Simple destructor to try to call housekeeping in the end method if
        not called explicitly. Leaking file descriptors is not a good
        thing."""
        self.end()

    def checkTimeout(self, now):
        """Compare current time with last_update time, and raise an exception
        if we're over the timeout time."""
        log.debug("checking for timeout on session %s", self)
        if now - self.last_update > self.timeout:
            raise TftpTimeout("Timeout waiting for traffic")

    def start(self):
        raise NotImplementedError("Abstract method")

    def end(self, close_fileobj=True):
        """Perform session cleanup, since the end method should always be
        called explicitly by the calling code, this works better than the
        destructor.
        Set close_fileobj to False so fileobj can be returned open."""
        log.debug("in TftpContext.end - closing socket")
        self.sock.close()
        if close_fileobj and self.fileobj is not None and not self.fileobj.closed:
            log.debug("self.fileobj is open - closing")
            self.fileobj.close()

    def gethost(self):
        """
        Simple getter method for use in a property.
        """
        return self.__host

    def sethost(self, host):
        """
        Setter method that also sets the address property as a result
        of the host that is set.
        """
        self.__host = host
        self.address = socket.gethostbyname(host)

    host = property(gethost, sethost)

    def setNextBlock(self, block):
        if block >= 2 ** 16:
            log.debug("Block number rollover to 0 again")
            block = 0
        self.__eblock = block

    def getNextBlock(self):
        return self.__eblock

    next_block = property(getNextBlock, setNextBlock)

    def cycle(self):
        """
        Here we wait for a response from the server after sending it
        something, and dispatch appropriate action to that response.
        """
        try:
            (buffer, (raddress, rport)) = self.sock.recvfrom(MAX_BLKSIZE)
        except socket.timeout:
            log.warning("Timeout waiting for traffic, retrying...")
            raise TftpTimeout("Timed-out waiting for traffic")

        # Ok, we've received a packet. Log it.
<<<<<<< HEAD
        log.debug("Received %d bytes from %s:%s", len(buffer), raddress, rport)
=======
        log.debug("Received %d bytes from %s:%s",
                  len(buffer), raddress, rport)
>>>>>>> 77ba33de
        # And update our last updated time.
        self.last_update = time.time()

        # Decode it.
        recvpkt = self.factory.parse(buffer)

        # Check for known "connection".
        if raddress != self.address:
            log.warning(
                "Received traffic from %s, expected host %s. Discarding"
                % (raddress, self.host)
            )

        if self.tidport and self.tidport != rport:
<<<<<<< HEAD
            log.warning(
                "Received traffic from %s:%s but we're "
                "connected to %s:%s. Discarding."
                % (raddress, rport, self.host, self.tidport)
            )
=======
            log.warning("Received traffic from %s:%s but we're "
                        "connected to %s:%s. Discarding."
                        % (raddress, rport, self.host, self.tidport))
>>>>>>> 77ba33de

        # If there is a packethook defined, call it. We unconditionally
        # pass all packets, it's up to the client to screen out different
        # kinds of packets. This way, the client is privy to things like
        # negotiated options.
        if self.packethook:
            self.packethook(recvpkt)

        # And handle it, possibly changing state.
        self.state = self.state.handle(recvpkt, raddress, rport)
        # If we didn't throw any exceptions here, reset the retry_count to
        # zero.
        self.retry_count = 0


class TftpContextServer(TftpContext):
    """The context for the server."""

    def __init__(
        self,
        host,
        port,
        timeout,
        root,
        dyn_file_func=None,
        upload_open=None,
        retries=DEF_TIMEOUT_RETRIES,
    ):
        TftpContext.__init__(self, host, port, timeout, retries)
        # At this point we have no idea if this is a download or an upload. We
        # need to let the start state determine that.
        self.state = TftpStateServerStart(self)

        self.root = root
        self.dyn_file_func = dyn_file_func
        self.upload_open = upload_open

    def __str__(self):
        return "%s:%s %s" % (self.host, self.port, self.state)

    def start(self, buffer):
        """
        Start the state cycle. Note that the server context receives an
        initial packet in its start method. Also note that the server does not
        loop on cycle(), as it expects the TftpServer object to manage
        that.
        """
        log.debug("In TftpContextServer.start")
        self.metrics.start_time = time.time()
        log.debug("Set metrics.start_time to %s", self.metrics.start_time)
        # And update our last updated time.
        self.last_update = time.time()

        pkt = self.factory.parse(buffer)
        log.debug("TftpContextServer.start() - factory returned a %s", pkt)

        # Call handle once with the initial packet. This should put us into
        # the download or the upload state.
        self.state = self.state.handle(pkt, self.host, self.port)

    def end(self):
        """Finish up the context."""
        TftpContext.end(self)
        self.metrics.end_time = time.time()
        log.debug("Set metrics.end_time to %s", self.metrics.end_time)
        self.metrics.compute()


class TftpContextClientUpload(TftpContext):
    """The upload context for the client during an upload.
    Note: If input is a hyphen, then we will use stdin."""
<<<<<<< HEAD

    def __init__(
        self,
        host,
        port,
        filename,
        input,
        options,
        packethook,
        timeout,
        retries=DEF_TIMEOUT_RETRIES,
        localip="",
    ):
        TftpContext.__init__(self, host, port, timeout, retries, localip)
=======
    def __init__(self,
                 host,
                 port,
                 filename,
                 input,
                 options,
                 packethook,
                 timeout,
                 retries=DEF_TIMEOUT_RETRIES,
                 localip=""):
        TftpContext.__init__(self,
                             host,
                             port,
                             timeout,
                             retries,
                             localip)
>>>>>>> 77ba33de
        self.file_to_transfer = filename
        self.options = options
        self.packethook = packethook
        # If the input object has a read() function,
        # assume it is file-like.
        if hasattr(input, "read"):
            self.fileobj = input
        elif input == "-":
            self.fileobj = compat.binary_stdin()
        else:
            self.fileobj = open(input, "rb")

        log.debug("TftpContextClientUpload.__init__()")
<<<<<<< HEAD
        log.debug(
            "file_to_transfer = %s, options = %s"
            % (self.file_to_transfer, self.options)
        )
=======
        log.debug("file_to_transfer = %s, options = %s" % (self.file_to_transfer, self.options))
>>>>>>> 77ba33de

    def __str__(self):
        return "%s:%s %s" % (self.host, self.port, self.state)

    def start(self):
        log.info("Sending tftp upload request to %s" % self.host)
        log.info("    filename -> %s" % self.file_to_transfer)
        log.info("    options -> %s" % self.options)

        self.metrics.start_time = time.time()
        log.debug("Set metrics.start_time to %s" % self.metrics.start_time)

        # FIXME: put this in a sendWRQ method?
        pkt = TftpPacketWRQ()
        pkt.filename = self.file_to_transfer
        pkt.mode = "octet"  # FIXME - shouldn't hardcode this
        pkt.options = self.options
        self.sock.sendto(pkt.encode().buffer, (self.host, self.port))
        self.next_block = 1
        self.last_pkt = pkt
        # FIXME: should we centralize sendto operations so we can refactor all
        # saving of the packet to the last_pkt field?

        self.state = TftpStateSentWRQ(self)

        while self.state:
            try:
                log.debug("State is %s" % self.state)
                self.cycle()
            except TftpTimeout as err:
                log.error(str(err))
                self.retry_count += 1
                if self.retry_count >= self.retries:
                    log.debug("hit max retries, giving up")
                    raise
                else:
                    log.warning("resending last packet")
                    self.state.resendLast()

    def end(self):
        """Finish up the context."""
        TftpContext.end(self)
        self.metrics.end_time = time.time()
        log.debug("Set metrics.end_time to %s" % self.metrics.end_time)
        self.metrics.compute()


class TftpContextClientDownload(TftpContext):
    """The download context for the client during a download.
    Note: If output is a hyphen, then the output will be sent to stdout."""
<<<<<<< HEAD

    def __init__(
        self,
        host,
        port,
        filename,
        output,
        options,
        packethook,
        timeout,
        retries=DEF_TIMEOUT_RETRIES,
        localip="",
    ):
        TftpContext.__init__(self, host, port, timeout, retries, localip)
=======
    def __init__(self,
                 host,
                 port,
                 filename,
                 output,
                 options,
                 packethook,
                 timeout,
                 retries=DEF_TIMEOUT_RETRIES,
                 localip=""):
        TftpContext.__init__(self,
                             host,
                             port,
                             timeout,
                             retries,
                             localip)
>>>>>>> 77ba33de
        # FIXME: should we refactor setting of these params?
        self.file_to_transfer = filename
        self.options = options
        self.packethook = packethook
        self.filelike_fileobj = False
        # If the output object has a write() function,
        # assume it is file-like.
        if hasattr(output, "write"):
            self.fileobj = output
            self.filelike_fileobj = True
        # If the output filename is -, then use stdout
        elif output == "-":
            self.fileobj = sys.stdout
            self.filelike_fileobj = True
        else:
            self.fileobj = open(output, "wb")

        log.debug("TftpContextClientDownload.__init__()")
<<<<<<< HEAD
        log.debug(
            "file_to_transfer = %s, options = %s"
            % (self.file_to_transfer, self.options)
        )
=======
        log.debug("file_to_transfer = %s, options = %s" % (self.file_to_transfer, self.options))
>>>>>>> 77ba33de

    def __str__(self):
        return "%s:%s %s" % (self.host, self.port, self.state)

    def start(self):
        """Initiate the download."""
        log.info("Sending tftp download request to %s" % self.host)
        log.info("    filename -> %s" % self.file_to_transfer)
        log.info("    options -> %s" % self.options)

        self.metrics.start_time = time.time()
        log.debug("Set metrics.start_time to %s" % self.metrics.start_time)

        # FIXME: put this in a sendRRQ method?
        pkt = TftpPacketRRQ()
        pkt.filename = self.file_to_transfer
        pkt.mode = "octet"  # FIXME - shouldn't hardcode this
        pkt.options = self.options
        self.sock.sendto(pkt.encode().buffer, (self.host, self.port))
        self.next_block = 1
        self.last_pkt = pkt

        self.state = TftpStateSentRRQ(self)

        while self.state:
            try:
                log.debug("State is %s" % self.state)
                self.cycle()
            except TftpTimeout as err:
                log.error(str(err))
                self.retry_count += 1
                if self.retry_count >= self.retries:
                    log.debug("hit max retries, giving up")
                    raise
                else:
                    log.warning("resending last packet")
                    self.state.resendLast()
            except TftpFileNotFoundError as err:
                # If we received file not found, then we should not save the open
                # output file or we'll be left with a size zero file. Delete it,
                # if it exists.
                log.error("Received File not found error")
                if self.fileobj is not None and not self.filelike_fileobj:
                    if os.path.exists(self.fileobj.name):
                        log.debug("unlinking output file of %s", self.fileobj.name)
                        os.unlink(self.fileobj.name)

                raise

    def end(self):
        """Finish up the context."""
        TftpContext.end(self, not self.filelike_fileobj)
        self.metrics.end_time = time.time()
        log.debug("Set metrics.end_time to %s" % self.metrics.end_time)
        self.metrics.compute()<|MERGE_RESOLUTION|>--- conflicted
+++ resolved
@@ -185,12 +185,7 @@
             raise TftpTimeout("Timed-out waiting for traffic")
 
         # Ok, we've received a packet. Log it.
-<<<<<<< HEAD
         log.debug("Received %d bytes from %s:%s", len(buffer), raddress, rport)
-=======
-        log.debug("Received %d bytes from %s:%s",
-                  len(buffer), raddress, rport)
->>>>>>> 77ba33de
         # And update our last updated time.
         self.last_update = time.time()
 
@@ -205,17 +200,11 @@
             )
 
         if self.tidport and self.tidport != rport:
-<<<<<<< HEAD
             log.warning(
                 "Received traffic from %s:%s but we're "
                 "connected to %s:%s. Discarding."
                 % (raddress, rport, self.host, self.tidport)
             )
-=======
-            log.warning("Received traffic from %s:%s but we're "
-                        "connected to %s:%s. Discarding."
-                        % (raddress, rport, self.host, self.tidport))
->>>>>>> 77ba33de
 
         # If there is a packethook defined, call it. We unconditionally
         # pass all packets, it's up to the client to screen out different
@@ -287,7 +276,6 @@
 class TftpContextClientUpload(TftpContext):
     """The upload context for the client during an upload.
     Note: If input is a hyphen, then we will use stdin."""
-<<<<<<< HEAD
 
     def __init__(
         self,
@@ -302,24 +290,6 @@
         localip="",
     ):
         TftpContext.__init__(self, host, port, timeout, retries, localip)
-=======
-    def __init__(self,
-                 host,
-                 port,
-                 filename,
-                 input,
-                 options,
-                 packethook,
-                 timeout,
-                 retries=DEF_TIMEOUT_RETRIES,
-                 localip=""):
-        TftpContext.__init__(self,
-                             host,
-                             port,
-                             timeout,
-                             retries,
-                             localip)
->>>>>>> 77ba33de
         self.file_to_transfer = filename
         self.options = options
         self.packethook = packethook
@@ -333,14 +303,10 @@
             self.fileobj = open(input, "rb")
 
         log.debug("TftpContextClientUpload.__init__()")
-<<<<<<< HEAD
         log.debug(
             "file_to_transfer = %s, options = %s"
             % (self.file_to_transfer, self.options)
         )
-=======
-        log.debug("file_to_transfer = %s, options = %s" % (self.file_to_transfer, self.options))
->>>>>>> 77ba33de
 
     def __str__(self):
         return "%s:%s %s" % (self.host, self.port, self.state)
@@ -391,7 +357,6 @@
 class TftpContextClientDownload(TftpContext):
     """The download context for the client during a download.
     Note: If output is a hyphen, then the output will be sent to stdout."""
-<<<<<<< HEAD
 
     def __init__(
         self,
@@ -406,24 +371,6 @@
         localip="",
     ):
         TftpContext.__init__(self, host, port, timeout, retries, localip)
-=======
-    def __init__(self,
-                 host,
-                 port,
-                 filename,
-                 output,
-                 options,
-                 packethook,
-                 timeout,
-                 retries=DEF_TIMEOUT_RETRIES,
-                 localip=""):
-        TftpContext.__init__(self,
-                             host,
-                             port,
-                             timeout,
-                             retries,
-                             localip)
->>>>>>> 77ba33de
         # FIXME: should we refactor setting of these params?
         self.file_to_transfer = filename
         self.options = options
@@ -442,14 +389,10 @@
             self.fileobj = open(output, "wb")
 
         log.debug("TftpContextClientDownload.__init__()")
-<<<<<<< HEAD
         log.debug(
             "file_to_transfer = %s, options = %s"
             % (self.file_to_transfer, self.options)
         )
-=======
-        log.debug("file_to_transfer = %s, options = %s" % (self.file_to_transfer, self.options))
->>>>>>> 77ba33de
 
     def __str__(self):
         return "%s:%s %s" % (self.host, self.port, self.state)
