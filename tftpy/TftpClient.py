"""This module implements the TFTP Client functionality. Instantiate an
instance of the client, and then use its upload or download method. Logging is
performed via a standard logging object set in TftpShared."""

import types
from .TftpShared import *
from .TftpPacketTypes import *
from .TftpContexts import TftpContextClientDownload, TftpContextClientUpload

class TftpClient(TftpSession):
    """This class is an implementation of a tftp client. Once instantiated, a
    download can be initiated via the download() method, or an upload via the
    upload() method."""

    def __init__(self, host, port, options={}, localip = ""):
        TftpSession.__init__(self)
        self.context = None
        self.host = host
        self.iport = port
        self.filename = None
        self.options = options
<<<<<<< HEAD
        if 'blksize' in self.options:
=======
        self.localip = localip
        if self.options.has_key('blksize'):
>>>>>>> 22d8f1b4
            size = self.options['blksize']
            tftpassert(types.IntType == type(size), "blksize must be an int")
            if size < MIN_BLKSIZE or size > MAX_BLKSIZE:
                raise TftpException("Invalid blksize: %d" % size)

    def download(self, filename, output, packethook=None, timeout=SOCK_TIMEOUT):
        """This method initiates a tftp download from the configured remote
        host, requesting the filename passed. It writes the file to output,
        which can be a file-like object or a path to a local file. If a
        packethook is provided, it must be a function that takes a single
        parameter, which will be a copy of each DAT packet received in the
        form of a TftpPacketDAT object. The timeout parameter may be used to
        override the default SOCK_TIMEOUT setting, which is the amount of time
        that the client will wait for a receive packet to arrive.

        Note: If output is a hyphen, stdout is used."""
        # We're downloading.
        log.debug("Creating download context with the following params:")
        log.debug("host = %s, port = %s, filename = %s, output = %s",
            self.host, self.iport, filename, output)
        log.debug("options = %s, packethook = %s, timeout = %s",
            self.options, packethook, timeout)
        self.context = TftpContextClientDownload(self.host,
                                                 self.iport,
                                                 filename,
                                                 output,
                                                 self.options,
                                                 packethook,
                                                 timeout,
                                                 localip = self.localip)
        self.context.start()
        # Download happens here
        self.context.end()

        metrics = self.context.metrics

        log.info('')
        log.info("Download complete.")
        if metrics.duration == 0:
            log.info("Duration too short, rate undetermined")
        else:
            log.info("Downloaded %.2f bytes in %.2f seconds" % (metrics.bytes, metrics.duration))
            log.info("Average rate: %.2f kbps" % metrics.kbps)
        log.info("%.2f bytes in resent data" % metrics.resent_bytes)
        log.info("Received %d duplicate packets" % metrics.dupcount)

    def upload(self, filename, input, packethook=None, timeout=SOCK_TIMEOUT):
        """This method initiates a tftp upload to the configured remote host,
        uploading the filename passed. It reads the file from input, which
        can be a file-like object or a path to a local file. If a packethook
        is provided, it must be a function that takes a single parameter,
        which will be a copy of each DAT packet sent in the form of a
        TftpPacketDAT object. The timeout parameter may be used to override
        the default SOCK_TIMEOUT setting, which is the amount of time that
        the client will wait for a DAT packet to be ACKd by the server.

        Note: If input is a hyphen, stdin is used."""
        self.context = TftpContextClientUpload(self.host,
                                               self.iport,
                                               filename,
                                               input,
                                               self.options,
                                               packethook,
                                               timeout,
                                               localip = self.localip)
        self.context.start()
        # Upload happens here
        self.context.end()

        metrics = self.context.metrics

        log.info('')
        log.info("Upload complete.")
        if metrics.duration == 0:
            log.info("Duration too short, rate undetermined")
        else:
            log.info("Uploaded %d bytes in %.2f seconds" % (metrics.bytes, metrics.duration))
            log.info("Average rate: %.2f kbps" % metrics.kbps)
        log.info("%.2f bytes in resent data" % metrics.resent_bytes)
        log.info("Resent %d packets" % metrics.dupcount)<|MERGE_RESOLUTION|>--- conflicted
+++ resolved
@@ -19,12 +19,8 @@
         self.iport = port
         self.filename = None
         self.options = options
-<<<<<<< HEAD
+        self.localip = localip
         if 'blksize' in self.options:
-=======
-        self.localip = localip
-        if self.options.has_key('blksize'):
->>>>>>> 22d8f1b4
             size = self.options['blksize']
             tftpassert(types.IntType == type(size), "blksize must be an int")
             if size < MIN_BLKSIZE or size > MAX_BLKSIZE:
