# vim: ts=4 sw=4 et ai:
# -*- coding: utf8 -*-
"""This module implements all state handling during uploads and downloads, the
main interface to which being the TftpState base class.

The concept is simple. Each context object represents a single upload or
download, and the state object in the context object represents the current
state of that transfer. The state object has a handle() method that expects
the next packet in the transfer, and returns a state object until the transfer
is complete, at which point it returns None. That is, unless there is a fatal
error, in which case a TftpException is returned instead."""


import logging
import os

from .TftpPacketTypes import *
from .TftpShared import *

log = logging.getLogger("tftpy.TftpStates")

###############################################################################
# State classes
###############################################################################


class TftpState(object):
    """The base class for the states."""

    def __init__(self, context):
        """Constructor for setting up common instance variables. The involved
        file object is required, since in tftp there's always a file
        involved."""
        self.context = context

    def handle(self, pkt, raddress, rport):
        """An abstract method for handling a packet. It is expected to return
        a TftpState object, either itself or a new state."""
        raise NotImplementedError("Abstract method")

    def handleOACK(self, pkt):
        """This method handles an OACK from the server, syncing any accepted
        options."""
        if len(pkt.options.keys()) > 0:
            if pkt.match_options(self.context.options):
                log.info("Successful negotiation of options")
                # Set options to OACK options
                self.context.options = pkt.options
                for key in self.context.options:
                    log.info("    %s = %s" % (key, self.context.options[key]))
            else:
                log.error("Failed to negotiate options")
                raise TftpException("Failed to negotiate options")
        else:
            raise TftpException("No options found in OACK")

    def returnSupportedOptions(self, options):
        """This method takes a requested options list from a client, and
        returns the ones that are supported."""
        # We support the options blksize and tsize right now.
        # FIXME - put this somewhere else?
        accepted_options = {}
        for option in options:
            if option == "blksize":
                # Make sure it's valid.
                if int(options[option]) > MAX_BLKSIZE:
                    log.info(
                        "Client requested blksize greater than %d "
                        "setting to maximum" % MAX_BLKSIZE
                    )
                    accepted_options[option] = MAX_BLKSIZE
                elif int(options[option]) < MIN_BLKSIZE:
                    log.info(
                        "Client requested blksize less than %d "
                        "setting to minimum" % MIN_BLKSIZE
                    )
                    accepted_options[option] = MIN_BLKSIZE
                else:
                    accepted_options[option] = options[option]
            elif option == "tsize":
                log.debug("tsize option is set")
                accepted_options["tsize"] = 0
            else:
                log.info("Dropping unsupported option '%s'" % option)
        log.debug("Returning these accepted options: %s", accepted_options)
        return accepted_options

    def sendDAT(self):
        """This method sends the next DAT packet based on the data in the
        context. It returns a boolean indicating whether the transfer is
        finished."""
        finished = False
        blocknumber = self.context.next_block
        # Test hook
        if DELAY_BLOCK and DELAY_BLOCK == blocknumber:
            import time

            log.debug("Deliberately delaying 10 seconds...")
            time.sleep(10)
        dat = None
        blksize = self.context.getBlocksize()
        buffer = self.context.fileobj.read(blksize)
        log.debug("Read %d bytes into buffer", len(buffer))
        if len(buffer) < blksize:
            log.info("Reached EOF on file %s" % self.context.file_to_transfer)
            finished = True
        dat = TftpPacketDAT()
        dat.data = buffer
        dat.blocknumber = blocknumber
        self.context.metrics.bytes += len(dat.data)
        log.debug("Sending DAT packet %d", dat.blocknumber)
        self.context.sock.sendto(
            dat.encode().buffer, (self.context.host, self.context.tidport)
        )
        if self.context.packethook:
            self.context.packethook(dat)
        self.context.last_pkt = dat
        return finished

    def sendACK(self, blocknumber=None):
        """This method sends an ack packet to the block number specified. If
        none is specified, it defaults to the next_block property in the
        parent context."""
        log.debug("In sendACK, passed blocknumber is %s", blocknumber)
        if blocknumber is None:
            blocknumber = self.context.next_block
        log.info("Sending ack to block %d" % blocknumber)
        ackpkt = TftpPacketACK()
        ackpkt.blocknumber = blocknumber
        self.context.sock.sendto(
            ackpkt.encode().buffer, (self.context.host, self.context.tidport)
        )
        self.context.last_pkt = ackpkt

    def sendError(self, errorcode):
        """This method uses the socket passed, and uses the errorcode to
        compose and send an error packet."""
        log.debug("In sendError, being asked to send error %d", errorcode)
        errpkt = TftpPacketERR()
        errpkt.errorcode = errorcode
        if self.context.tidport is None:
            log.debug("Error packet received outside session. Discarding")
        else:
            self.context.sock.sendto(
                errpkt.encode().buffer, (self.context.host, self.context.tidport)
            )
        self.context.last_pkt = errpkt

    def sendOACK(self):
        """This method sends an OACK packet with the options from the current
        context."""
        log.debug("In sendOACK with options %s", self.context.options)
        pkt = TftpPacketOACK()
        pkt.options = self.context.options
        self.context.sock.sendto(
            pkt.encode().buffer, (self.context.host, self.context.tidport)
        )
        self.context.last_pkt = pkt

    def resendLast(self):
<<<<<<< HEAD
        "Resend the last sent packet due to a timeout."
        log.warning(
            "Resending packet %s on sessions %s" % (self.context.last_pkt, self)
        )
=======
        """Resend the last sent packet due to a timeout."""
        log.warning("Resending packet %s on sessions %s" % (self.context.last_pkt, self))
>>>>>>> 77ba33de
        self.context.metrics.resent_bytes += len(self.context.last_pkt.buffer)
        self.context.metrics.add_dup(self.context.last_pkt)
        sendto_port = self.context.tidport
        if not sendto_port:
            # If the tidport wasn't set, then the remote end hasn't even
            # started talking to us yet. That's not good. Maybe it's not
            # there.
            sendto_port = self.context.port
        self.context.sock.sendto(
            self.context.last_pkt.encode().buffer, (self.context.host, sendto_port)
        )
        if self.context.packethook:
            self.context.packethook(self.context.last_pkt)

    def handleDat(self, pkt):
        """This method handles a DAT packet during a client download, or a
        server upload."""
        log.info("Handling DAT packet - block %d" % pkt.blocknumber)
        log.debug("Expecting block %s", self.context.next_block)
        if pkt.blocknumber == self.context.next_block:
            log.debug("Good, received block %d in sequence", pkt.blocknumber)

            self.sendACK()
            self.context.next_block += 1

            log.debug("Writing %d bytes to output file", len(pkt.data))
            self.context.fileobj.write(pkt.data)
            self.context.metrics.bytes += len(pkt.data)
            # Check for end-of-file, any less than full data packet.
            if len(pkt.data) < self.context.getBlocksize():
                log.info("End of file detected")
                return None

        elif pkt.blocknumber < self.context.next_block:
            if pkt.blocknumber == 0:
                log.warning("There is no block zero!")
                self.sendError(TftpErrors.IllegalTftpOp)
                raise TftpException("There is no block zero!")
            log.warning("Dropping duplicate block %d" % pkt.blocknumber)
            self.context.metrics.add_dup(pkt)
            log.debug("ACKing block %d again, just in case", pkt.blocknumber)
            self.sendACK(pkt.blocknumber)

        else:
            # FIXME: should we be more tolerant and just discard instead?
            msg = "Whoa! Received future block %d but expected %d" % (
                pkt.blocknumber,
                self.context.next_block,
            )
            log.error(msg)
            raise TftpException(msg)

        # Default is to ack
        return TftpStateExpectDAT(self.context)


class TftpServerState(TftpState):
    """The base class for server states."""

    def __init__(self, context):
        TftpState.__init__(self, context)

        # This variable is used to store the absolute path to the file being
        # managed.
        self.full_path = None

    def serverInitial(self, pkt, raddress, rport):
        """This method performs initial setup for a server context transfer,
        put here to refactor code out of the TftpStateServerRecvRRQ and
        TftpStateServerRecvWRQ classes, since their initial setup is
        identical. The method returns a boolean, sendoack, to indicate whether
        it is required to send an OACK to the client."""
        options = pkt.options
        sendoack = False
        if not self.context.tidport:
            self.context.tidport = rport
            log.info("Setting tidport to %s" % rport)

        log.debug("Setting default options, blksize")
<<<<<<< HEAD
        self.context.options = {"blksize": DEF_BLKSIZE}
=======
        self.context.options = {'blksize': DEF_BLKSIZE}
>>>>>>> 77ba33de

        if options:
            log.debug("Options requested: %s", options)
            supported_options = self.returnSupportedOptions(options)
            self.context.options.update(supported_options)
            sendoack = True

        # FIXME - only octet mode is supported at this time.
<<<<<<< HEAD
        if pkt.mode != "octet":
=======
        if pkt.mode != 'octet':
>>>>>>> 77ba33de
            # self.sendError(TftpErrors.IllegalTftpOp)
            # raise TftpException("Only octet transfers are supported at this time.")
            log.warning("Received non-octet mode request. I'll reply with binary data.")

        # test host/port of client end
        if self.context.host != raddress or self.context.port != rport:
            self.sendError(TftpErrors.UnknownTID)
<<<<<<< HEAD
            log.error(
                "Expected traffic from %s:%s but received it "
                "from %s:%s instead."
                % (self.context.host, self.context.port, raddress, rport)
            )
=======
            log.error("Expected traffic from %s:%s but received it from %s:%s instead." % (self.context.host,
                                                                                           self.context.port,
                                                                                           raddress,
                                                                                           rport))
>>>>>>> 77ba33de
            # FIXME: increment an error count?
            # Return same state, we're still waiting for valid traffic.
            return self

        log.debug("Requested filename is %s", pkt.filename)

        # Build the filename on this server and ensure it is contained
        # in the specified root directory.
        #
        # Filenames that begin with server root are accepted. It's
        # assumed the client and server are tightly connected and this
        # provides backwards compatibility.
        #
        # Filenames otherwise are relative to the server root. If they
        # begin with a '/' strip it off as otherwise os.path.join will
        # treat it as absolute (regardless of whether it is ntpath or
        # posixpath module
        if pkt.filename.startswith(self.context.root):
            full_path = pkt.filename
        else:
            full_path = os.path.join(self.context.root, pkt.filename.lstrip("/"))

        # Use abspath to eliminate any remaining relative elements
        # (e.g. '..') and ensure that is still within the server's
        # root directory
        self.full_path = os.path.abspath(full_path)
        log.debug("full_path is %s", full_path)
        if self.full_path.startswith(os.path.normpath(self.context.root) + os.sep):
            log.info("requested file is in the server root - good")
        else:
            log.warning("requested file is not within the server root - bad")
            self.sendError(TftpErrors.IllegalTftpOp)
            raise TftpException("bad file path")

        self.context.file_to_transfer = pkt.filename

        return sendoack


class TftpStateServerRecvRRQ(TftpServerState):
    """This class represents the state of the TFTP server when it has just
    received an RRQ packet."""

    def handle(self, pkt, raddress, rport):
        """Handle an initial RRQ packet as a server."""
        log.debug("In TftpStateServerRecvRRQ.handle")
        sendoack = self.serverInitial(pkt, raddress, rport)
        path = self.full_path
        log.info("Opening file %s for reading" % path)
        if os.path.exists(path):
            # Note: Open in binary mode for win32 portability, since win32
            # blows.
            self.context.fileobj = open(path, "rb")
        elif self.context.dyn_file_func:
            log.debug("No such file %s but using dyn_file_func", path)
            self.context.fileobj = self.context.dyn_file_func(
                self.context.file_to_transfer, raddress=raddress, rport=rport
            )

            if self.context.fileobj is None:
                log.debug("dyn_file_func returned 'None', treating as " "FileNotFound")
                self.sendError(TftpErrors.FileNotFound)
                raise TftpException("File not found: %s" % path)
        else:
            log.warning("File not found: %s", path)
            self.sendError(TftpErrors.FileNotFound)
            raise TftpException("File not found: {}".format(path))

        # Options negotiation.
        if sendoack and "tsize" in self.context.options:
            # getting the file size for the tsize option. As we handle
            # file-like objects and not only real files, we use this seeking
            # method instead of asking the OS
            self.context.fileobj.seek(0, os.SEEK_END)
            tsize = str(self.context.fileobj.tell())
            self.context.fileobj.seek(0, 0)
            self.context.options["tsize"] = tsize

        if sendoack:
            # Note, next_block is 0 here since that's the proper
            # acknowledgement to an OACK.
            # FIXME: perhaps we do need a TftpStateExpectOACK class...
            self.sendOACK()
            # Note, self.context.next_block is already 0.
        else:
            self.context.next_block = 1
            log.debug("No requested options, starting send...")
            self.context.pending_complete = self.sendDAT()
        # Note, we expect an ack regardless of whether we sent a DAT or an
        # OACK.
        return TftpStateExpectACK(self.context)

        # Note, we don't have to check any other states in this method, that's
        # up to the caller.


class TftpStateServerRecvWRQ(TftpServerState):
    """This class represents the state of the TFTP server when it has just
    received a WRQ packet."""

    def make_subdirs(self):
        """The purpose of this method is to, if necessary, create all of the
        subdirectories leading up to the file to the written."""
        # Pull off everything below the root.
        subpath = self.full_path[len(self.context.root) :]
        log.debug("make_subdirs: subpath is %s", subpath)
        # Split on directory separators, but drop the last one, as it should
        # be the filename.
        dirs = subpath.split(os.sep)[:-1]
        log.debug("dirs is %s", dirs)
        current = self.context.root
        for dir in dirs:
            if dir:
                current = os.path.join(current, dir)
                if os.path.isdir(current):
                    log.debug("%s is already an existing directory", current)
                else:
                    os.mkdir(current, 0o700)

    def handle(self, pkt, raddress, rport):
        """Handle an initial WRQ packet as a server."""
        log.debug("In TftpStateServerRecvWRQ.handle")
        sendoack = self.serverInitial(pkt, raddress, rport)
        path = self.full_path
        if self.context.upload_open:
            f = self.context.upload_open(path, self.context)
            if f is None:
                self.sendError(TftpErrors.AccessViolation)
                raise TftpException("Dynamic path %s not permitted" % path)
            else:
                self.context.fileobj = f
        else:
            log.info("Opening file %s for writing" % path)
            if os.path.exists(path):
                # FIXME: correct behavior?
<<<<<<< HEAD
                log.warning(
                    "File %s exists already, overwriting..."
                    % (self.context.file_to_transfer)
                )
=======
                log.warning("File %s exists already, overwriting..." % self.context.file_to_transfer)
>>>>>>> 77ba33de
            # FIXME: I think we should upload to a temp file and not overwrite
            # the existing file until the file is successfully uploaded.
            self.make_subdirs()
            self.context.fileobj = open(path, "wb")

        # Options negotiation.
        if sendoack:
            log.debug("Sending OACK to client")
            self.sendOACK()
        else:
            log.debug("No requested options, expecting transfer to begin...")
            self.sendACK()
        # Whether we're sending an oack or not, we're expecting a DAT for
        # block 1
        self.context.next_block = 1
        # We may have sent an OACK, but we're expecting a DAT as the response
        # to either the OACK or an ACK, so lets unconditionally use the
        # TftpStateExpectDAT state.
        return TftpStateExpectDAT(self.context)

        # Note, we don't have to check any other states in this method, that's
        # up to the caller.


class TftpStateServerStart(TftpState):
    """The start state for the server. This is a transitory state since at
    this point we don't know if we're handling an upload or a download. We
    will commit to one of them once we interpret the initial packet."""

    def handle(self, pkt, raddress, rport):
        """Handle a packet we just received."""
        log.debug("In TftpStateServerStart.handle")
        if isinstance(pkt, TftpPacketRRQ):
            log.debug("Handling an RRQ packet")
            return TftpStateServerRecvRRQ(self.context).handle(pkt, raddress, rport)
        elif isinstance(pkt, TftpPacketWRQ):
            log.debug("Handling a WRQ packet")
            return TftpStateServerRecvWRQ(self.context).handle(pkt, raddress, rport)
        else:
            self.sendError(TftpErrors.IllegalTftpOp)
            raise TftpException("Invalid packet to begin up/download: %s" % pkt)


class TftpStateExpectACK(TftpState):
    """This class represents the state of the transfer when a DAT was just
    sent, and we are waiting for an ACK from the server. This class is the
    same one used by the client during the upload, and the server during the
    download."""

    def handle(self, pkt, raddress, rport):
        """Handle a packet, hopefully an ACK since we just sent a DAT."""
        if isinstance(pkt, TftpPacketACK):
            log.debug("Received ACK for packet %d" % pkt.blocknumber)
            # Is this an ack to the one we just sent?
            if self.context.next_block == pkt.blocknumber:
                if self.context.pending_complete:
                    log.info("Received ACK to final DAT, we're done.")
                    return None
                else:
                    log.debug("Good ACK, sending next DAT")
                    self.context.next_block += 1
                    log.debug("Incremented next_block to %d", self.context.next_block)
                    self.context.pending_complete = self.sendDAT()

            elif pkt.blocknumber < self.context.next_block:
                log.warning("Received duplicate ACK for block %d" % pkt.blocknumber)
                self.context.metrics.add_dup(pkt)

            else:
<<<<<<< HEAD
                log.warning(
                    "Oooh, time warp. Received ACK to packet we "
                    "didn't send yet. Discarding."
                )
=======
                log.warning("Oooh, time warp. Received ACK to packet we didn't send yet. Discarding.")
>>>>>>> 77ba33de
                self.context.metrics.errors += 1
            return self
        elif isinstance(pkt, TftpPacketERR):
            log.error("Received ERR packet from peer: %s" % str(pkt))
            raise TftpException("Received ERR packet from peer: %s" % str(pkt))
        else:
            log.warning("Discarding unsupported packet: %s" % str(pkt))
            return self


class TftpStateExpectDAT(TftpState):
    """Just sent an ACK packet. Waiting for DAT."""

    def handle(self, pkt, raddress, rport):
        """Handle the packet in response to an ACK, which should be a DAT."""
        if isinstance(pkt, TftpPacketDAT):
            return self.handleDat(pkt)

        # Every other packet type is a problem.
        elif isinstance(pkt, TftpPacketACK):
            # Umm, we ACK, you don't.
            self.sendError(TftpErrors.IllegalTftpOp)
            raise TftpException("Received ACK from peer when expecting DAT")

        elif isinstance(pkt, TftpPacketWRQ):
            self.sendError(TftpErrors.IllegalTftpOp)
            raise TftpException("Received WRQ from peer when expecting DAT")

        elif isinstance(pkt, TftpPacketERR):
            self.sendError(TftpErrors.IllegalTftpOp)
            raise TftpException("Received ERR from peer: " + str(pkt))

        else:
            self.sendError(TftpErrors.IllegalTftpOp)
            raise TftpException("Received unknown packet type from peer: " + str(pkt))


class TftpStateSentWRQ(TftpState):
    """Just sent an WRQ packet for an upload."""

    def handle(self, pkt, raddress, rport):
        """Handle a packet we just received."""
        if not self.context.tidport:
            self.context.tidport = rport
            log.debug("Set remote port for session to %s", rport)

        # If we're going to successfully transfer the file, then we should see
        # either an OACK for accepted options, or an ACK to ignore options.
        if isinstance(pkt, TftpPacketOACK):
            log.info("Received OACK from server")
            try:
                self.handleOACK(pkt)
            except TftpException:
                log.error("Failed to negotiate options")
                self.sendError(TftpErrors.FailedNegotiation)
                raise
            else:
                log.debug("Sending first DAT packet")
                self.context.pending_complete = self.sendDAT()
                log.debug("Changing state to TftpStateExpectACK")
                return TftpStateExpectACK(self.context)

        elif isinstance(pkt, TftpPacketACK):
            log.info("Received ACK from server")
            log.debug("Apparently the server ignored our options")
            # The block number should be zero.
            if pkt.blocknumber == 0:
                log.debug("Ack blocknumber is zero as expected")
                log.debug("Sending first DAT packet")
                self.context.pending_complete = self.sendDAT()
                log.debug("Changing state to TftpStateExpectACK")
                return TftpStateExpectACK(self.context)
            else:
                log.warning("Discarding ACK to block %s" % pkt.blocknumber)
                log.debug("Still waiting for valid response from server")
                return self

        elif isinstance(pkt, TftpPacketERR):
            self.sendError(TftpErrors.IllegalTftpOp)
            raise TftpException("Received ERR from server: %s" % pkt)

        elif isinstance(pkt, TftpPacketRRQ):
            self.sendError(TftpErrors.IllegalTftpOp)
            raise TftpException("Received RRQ from server while in upload")

        elif isinstance(pkt, TftpPacketDAT):
            self.sendError(TftpErrors.IllegalTftpOp)
            raise TftpException("Received DAT from server while in upload")

        else:
            self.sendError(TftpErrors.IllegalTftpOp)
            raise TftpException("Received unknown packet type from server: %s" % pkt)

        # By default, no state change.
        return self


class TftpStateSentRRQ(TftpState):
    """Just sent an RRQ packet."""

    def handle(self, pkt, raddress, rport):
        """Handle the packet in response to an RRQ to the server."""
        if not self.context.tidport:
            self.context.tidport = rport
            log.info("Set remote port for session to %s" % rport)

        # Now check the packet type and dispatch it properly.
        if isinstance(pkt, TftpPacketOACK):
            log.info("Received OACK from server")
            try:
                self.handleOACK(pkt)
            except TftpException as err:
                log.error("Failed to negotiate options: %s" % str(err))
                self.sendError(TftpErrors.FailedNegotiation)
                raise
            else:
                log.debug("Sending ACK to OACK")

                self.sendACK(blocknumber=0)

                log.debug("Changing state to TftpStateExpectDAT")
                return TftpStateExpectDAT(self.context)

        elif isinstance(pkt, TftpPacketDAT):
            # If there are any options set, then the server didn't honour any
            # of them.
            log.info("Received DAT from server")
            if self.context.options:
                log.info("Server ignored options, falling back to defaults")
<<<<<<< HEAD
                self.context.options = {"blksize": DEF_BLKSIZE}
=======
                self.context.options = {'blksize': DEF_BLKSIZE}
>>>>>>> 77ba33de
            return self.handleDat(pkt)

        # Every other packet type is a problem.
        elif isinstance(pkt, TftpPacketACK):
            # Umm, we ACK, the server doesn't.
            self.sendError(TftpErrors.IllegalTftpOp)
            raise TftpException("Received ACK from server while in download")

        elif isinstance(pkt, TftpPacketWRQ):
            self.sendError(TftpErrors.IllegalTftpOp)
            raise TftpException("Received WRQ from server while in download")

        elif isinstance(pkt, TftpPacketERR):
            self.sendError(TftpErrors.IllegalTftpOp)
            log.debug("Received ERR packet: %s", pkt)
            if pkt.errorcode == TftpErrors.FileNotFound:
                raise TftpFileNotFoundError("File not found")
            else:
                raise TftpException("Received ERR from server: {}".format(pkt))

        else:
            self.sendError(TftpErrors.IllegalTftpOp)
            raise TftpException("Received unknown packet type from server: %s" % pkt)

        # By default, no state change.
        return self<|MERGE_RESOLUTION|>--- conflicted
+++ resolved
@@ -158,15 +158,8 @@
         self.context.last_pkt = pkt
 
     def resendLast(self):
-<<<<<<< HEAD
-        "Resend the last sent packet due to a timeout."
-        log.warning(
-            "Resending packet %s on sessions %s" % (self.context.last_pkt, self)
-        )
-=======
         """Resend the last sent packet due to a timeout."""
         log.warning("Resending packet %s on sessions %s" % (self.context.last_pkt, self))
->>>>>>> 77ba33de
         self.context.metrics.resent_bytes += len(self.context.last_pkt.buffer)
         self.context.metrics.add_dup(self.context.last_pkt)
         sendto_port = self.context.tidport
@@ -246,11 +239,7 @@
             log.info("Setting tidport to %s" % rport)
 
         log.debug("Setting default options, blksize")
-<<<<<<< HEAD
         self.context.options = {"blksize": DEF_BLKSIZE}
-=======
-        self.context.options = {'blksize': DEF_BLKSIZE}
->>>>>>> 77ba33de
 
         if options:
             log.debug("Options requested: %s", options)
@@ -259,11 +248,7 @@
             sendoack = True
 
         # FIXME - only octet mode is supported at this time.
-<<<<<<< HEAD
         if pkt.mode != "octet":
-=======
-        if pkt.mode != 'octet':
->>>>>>> 77ba33de
             # self.sendError(TftpErrors.IllegalTftpOp)
             # raise TftpException("Only octet transfers are supported at this time.")
             log.warning("Received non-octet mode request. I'll reply with binary data.")
@@ -271,18 +256,10 @@
         # test host/port of client end
         if self.context.host != raddress or self.context.port != rport:
             self.sendError(TftpErrors.UnknownTID)
-<<<<<<< HEAD
             log.error(
-                "Expected traffic from %s:%s but received it "
-                "from %s:%s instead."
+                "Expected traffic from %s:%s but received it from %s:%s instead."
                 % (self.context.host, self.context.port, raddress, rport)
             )
-=======
-            log.error("Expected traffic from %s:%s but received it from %s:%s instead." % (self.context.host,
-                                                                                           self.context.port,
-                                                                                           raddress,
-                                                                                           rport))
->>>>>>> 77ba33de
             # FIXME: increment an error count?
             # Return same state, we're still waiting for valid traffic.
             return self
@@ -418,14 +395,10 @@
             log.info("Opening file %s for writing" % path)
             if os.path.exists(path):
                 # FIXME: correct behavior?
-<<<<<<< HEAD
                 log.warning(
                     "File %s exists already, overwriting..."
                     % (self.context.file_to_transfer)
                 )
-=======
-                log.warning("File %s exists already, overwriting..." % self.context.file_to_transfer)
->>>>>>> 77ba33de
             # FIXME: I think we should upload to a temp file and not overwrite
             # the existing file until the file is successfully uploaded.
             self.make_subdirs()
@@ -495,14 +468,10 @@
                 self.context.metrics.add_dup(pkt)
 
             else:
-<<<<<<< HEAD
                 log.warning(
                     "Oooh, time warp. Received ACK to packet we "
                     "didn't send yet. Discarding."
                 )
-=======
-                log.warning("Oooh, time warp. Received ACK to packet we didn't send yet. Discarding.")
->>>>>>> 77ba33de
                 self.context.metrics.errors += 1
             return self
         elif isinstance(pkt, TftpPacketERR):
@@ -632,11 +601,7 @@
             log.info("Received DAT from server")
             if self.context.options:
                 log.info("Server ignored options, falling back to defaults")
-<<<<<<< HEAD
                 self.context.options = {"blksize": DEF_BLKSIZE}
-=======
-                self.context.options = {'blksize': DEF_BLKSIZE}
->>>>>>> 77ba33de
             return self.handleDat(pkt)
 
         # Every other packet type is a problem.
