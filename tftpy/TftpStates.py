"""This module implements all state handling during uploads and downloads, the
main interface to which being the TftpState base class.

The concept is simple. Each context object represents a single upload or
download, and the state object in the context object represents the current
state of that transfer. The state object has a handle() method that expects
the next packet in the transfer, and returns a state object until the transfer
is complete, at which point it returns None. That is, unless there is a fatal
error, in which case a TftpException is returned instead."""

<<<<<<< HEAD
from __future__ import absolute_import, division, print_function, unicode_literals
from .TftpShared import *
from .TftpPacketTypes import *
=======
>>>>>>> 214a0b7b
import os
try:
    from TftpShared import *
    from TftpPacketTypes import *
except:
    from tftpy.TftpShared import *
    from tftpy.TftpPacketTypes import *

###############################################################################
# State classes
###############################################################################

class TftpState(object):
    """The base class for the states."""

    def __init__(self, context):
        """Constructor for setting up common instance variables. The involved
        file object is required, since in tftp there's always a file
        involved."""
        self.context = context

    def handle(self, pkt, raddress, rport):
        """An abstract method for handling a packet. It is expected to return
        a TftpState object, either itself or a new state."""
        raise NotImplementedError("Abstract method")

    def handleOACK(self, pkt):
        """This method handles an OACK from the server, syncing any accepted
        options."""
        if pkt.options.keys() > 0:
            if pkt.match_options(self.context.options):
                log.info("Successful negotiation of options")
                # Set options to OACK options
                self.context.options = pkt.options
                for key in self.context.options:
                    log.info("    %s = %s" % (key, self.context.options[key]))
            else:
                log.error("Failed to negotiate options")
                raise TftpException("Failed to negotiate options")
        else:
            raise TftpException("No options found in OACK")

    def returnSupportedOptions(self, options):
        """This method takes a requested options list from a client, and
        returns the ones that are supported."""
        # We support the options blksize and tsize right now.
        # FIXME - put this somewhere else?
        accepted_options = {}
        for option in options:
            if option == 'blksize':
                # Make sure it's valid.
                if int(options[option]) > MAX_BLKSIZE:
                    log.info("Client requested blksize greater than %d "
                             "setting to maximum" % MAX_BLKSIZE)
                    accepted_options[option] = MAX_BLKSIZE
                elif int(options[option]) < MIN_BLKSIZE:
                    log.info("Client requested blksize less than %d "
                             "setting to minimum" % MIN_BLKSIZE)
                    accepted_options[option] = MIN_BLKSIZE
                else:
                    accepted_options[option] = options[option]
            elif option == 'tsize':
                log.debug("tsize option is set")
                accepted_options['tsize'] = 0
            else:
                log.info("Dropping unsupported option '%s'" % option)
        log.debug("Returning these accepted options: %s", accepted_options)
        return accepted_options

    def sendDAT(self):
        """This method sends the next DAT packet based on the data in the
        context. It returns a boolean indicating whether the transfer is
        finished."""
        finished = False
        blocknumber = self.context.next_block
        # Test hook
        if DELAY_BLOCK and DELAY_BLOCK == blocknumber:
            import time
            log.debug("Deliberately delaying 10 seconds...")
            time.sleep(10)
        dat = None
        blksize = self.context.getBlocksize()
        buffer = self.context.fileobj.read(blksize)
        log.debug("Read %d bytes into buffer", len(buffer))
        if len(buffer) < blksize:
            log.info("Reached EOF on file %s"
                % self.context.file_to_transfer)
            finished = True
        dat = TftpPacketDAT()
        dat.data = buffer
        dat.blocknumber = blocknumber
        self.context.metrics.bytes += len(dat.data)
        log.debug("Sending DAT packet %d", dat.blocknumber)
        self.context.sock.sendto(dat.encode().buffer,
                                 (self.context.host, self.context.tidport))
        if self.context.packethook:
            self.context.packethook(dat)
        self.context.last_pkt = dat
        return finished

    def sendACK(self, blocknumber=None):
        """This method sends an ack packet to the block number specified. If
        none is specified, it defaults to the next_block property in the
        parent context."""
        log.debug("In sendACK, passed blocknumber is %s", blocknumber)
        if blocknumber is None:
            blocknumber = self.context.next_block
        log.info("Sending ack to block %d" % blocknumber)
        ackpkt = TftpPacketACK()
        ackpkt.blocknumber = blocknumber
        self.context.sock.sendto(ackpkt.encode().buffer,
                                 (self.context.host,
                                  self.context.tidport))
        self.context.last_pkt = ackpkt

    def sendError(self, errorcode):
        """This method uses the socket passed, and uses the errorcode to
        compose and send an error packet."""
        log.debug("In sendError, being asked to send error %d", errorcode)
        errpkt = TftpPacketERR()
        errpkt.errorcode = errorcode
        self.context.sock.sendto(errpkt.encode().buffer,
                                 (self.context.host,
                                  self.context.tidport))
        self.context.last_pkt = errpkt

    def sendOACK(self):
        """This method sends an OACK packet with the options from the current
        context."""
        log.debug("In sendOACK with options %s", self.context.options)
        pkt = TftpPacketOACK()
        pkt.options = self.context.options
        self.context.sock.sendto(pkt.encode().buffer,
                                 (self.context.host,
                                  self.context.tidport))
        self.context.last_pkt = pkt

    def resendLast(self):
        "Resend the last sent packet due to a timeout."
        log.warn("Resending packet %s on sessions %s"
            % (self.context.last_pkt, self))
        self.context.metrics.resent_bytes += len(self.context.last_pkt.buffer)
        self.context.metrics.add_dup(self.context.last_pkt)
        sendto_port = self.context.tidport
        if not sendto_port:
            # If the tidport wasn't set, then the remote end hasn't even
            # started talking to us yet. That's not good. Maybe it's not
            # there.
            sendto_port = self.context.port
        self.context.sock.sendto(self.context.last_pkt.encode().buffer,
                                 (self.context.host, sendto_port))
        if self.context.packethook:
            self.context.packethook(self.context.last_pkt)

    def handleDat(self, pkt):
        """This method handles a DAT packet during a client download, or a
        server upload."""
        log.info("Handling DAT packet - block %d" % pkt.blocknumber)
        log.debug("Expecting block %s", self.context.next_block)
        if pkt.blocknumber == self.context.next_block:
            log.debug("Good, received block %d in sequence", pkt.blocknumber)

            self.sendACK()
            self.context.next_block += 1

            log.debug("Writing %d bytes to output file", len(pkt.data))
            self.context.fileobj.write(pkt.data)
            self.context.metrics.bytes += len(pkt.data)
            # Check for end-of-file, any less than full data packet.
            if len(pkt.data) < self.context.getBlocksize():
                log.info("End of file detected")
                return None

        elif pkt.blocknumber < self.context.next_block:
            if pkt.blocknumber == 0:
                log.warn("There is no block zero!")
                self.sendError(TftpErrors.IllegalTftpOp)
                raise TftpException("There is no block zero!")
            log.warn("Dropping duplicate block %d" % pkt.blocknumber)
            self.context.metrics.add_dup(pkt)
            log.debug("ACKing block %d again, just in case", pkt.blocknumber)
            self.sendACK(pkt.blocknumber)

        else:
            # FIXME: should we be more tolerant and just discard instead?
            msg = "Whoa! Received future block %d but expected %d" \
                % (pkt.blocknumber, self.context.next_block)
            log.error(msg)
            raise TftpException(msg)

        # Default is to ack
        return TftpStateExpectDAT(self.context)

class TftpServerState(TftpState):
    """The base class for server states."""

    def __init__(self, context):
        TftpState.__init__(self, context)

        # This variable is used to store the absolute path to the file being
        # managed.
        self.full_path = None

    def serverInitial(self, pkt, raddress, rport):
        """This method performs initial setup for a server context transfer,
        put here to refactor code out of the TftpStateServerRecvRRQ and
        TftpStateServerRecvWRQ classes, since their initial setup is
        identical. The method returns a boolean, sendoack, to indicate whether
        it is required to send an OACK to the client."""
        options = pkt.options
        sendoack = False
        if not self.context.tidport:
            self.context.tidport = rport
            log.info("Setting tidport to %s" % rport)

        log.debug("Setting default options, blksize")
        self.context.options = { 'blksize': DEF_BLKSIZE }

        if options:
            log.debug("Options requested: %s", options)
            supported_options = self.returnSupportedOptions(options)
            self.context.options.update(supported_options)
            sendoack = True

        # FIXME - only octet mode is supported at this time.
        if pkt.mode != 'octet':
<<<<<<< HEAD
            #self.sendError(TftpErrors.IllegalTftpOp)
            #raise TftpException("Only octet transfers are supported at this time.")
            log.warning("Received non-octet mode request. I'll reply with binary data.")
=======
            self.sendError(TftpErrors.IllegalTftpOp)
            raise TftpException(
                "Only octet transfers are supported at this time.")
>>>>>>> 214a0b7b

        # test host/port of client end
        if self.context.host != raddress or self.context.port != rport:
            self.sendError(TftpErrors.UnknownTID)
            log.error("Expected traffic from %s:%s but received it "
                            "from %s:%s instead."
                            % (self.context.host,
                               self.context.port,
                               raddress,
                               rport))
            # FIXME: increment an error count?
            # Return same state, we're still waiting for valid traffic.
            return self

        log.debug("Requested filename is %s", pkt.filename)

        # Build the filename on this server and ensure it is contained
        # in the specified root directory.
        #
        # Filenames that begin with server root are accepted. It's
        # assumed the client and server are tightly connected and this
        # provides backwards compatibility.
        #
        # Filenames otherwise are relative to the server root. If they
        # begin with a '/' strip it off as otherwise os.path.join will
        # treat it as absolute (regardless of whether it is ntpath or
        # posixpath module
        if pkt.filename.startswith(self.context.root.encode()):
            full_path = pkt.filename
        else:
            full_path = os.path.join(self.context.root, pkt.filename.decode().lstrip('/'))

        # Use abspath to eliminate any remaining relative elements
        # (e.g. '..') and ensure that is still within the server's
        # root directory
        self.full_path = os.path.abspath(full_path)
        log.debug("full_path is %s", full_path)
        if self.full_path.startswith(self.context.root):
            log.info("requested file is in the server root - good")
        else:
            log.warn("requested file is not within the server root - bad")
            self.sendError(TftpErrors.IllegalTftpOp)
            raise TftpException("bad file path")

        self.context.file_to_transfer = pkt.filename

        return sendoack


class TftpStateServerRecvRRQ(TftpServerState):
    """This class represents the state of the TFTP server when it has just
    received an RRQ packet."""
    def handle(self, pkt, raddress, rport):
        "Handle an initial RRQ packet as a server."
        log.debug("In TftpStateServerRecvRRQ.handle")
        sendoack = self.serverInitial(pkt, raddress, rport)
        path = self.full_path
        log.info("Opening file %s for reading" % path)
        if os.path.exists(path):
            # Note: Open in binary mode for win32 portability, since win32
            # blows.
            self.context.fileobj = open(path, "rb")
        elif self.context.dyn_file_func:
            log.debug("No such file %s but using dyn_file_func", path)
            self.context.fileobj = \
                self.context.dyn_file_func(self.context.file_to_transfer, raddress=raddress, rport=rport)

            if self.context.fileobj is None:
                log.debug("dyn_file_func returned 'None', treating as "
                          "FileNotFound")
                self.sendError(TftpErrors.FileNotFound)
                raise TftpException("File not found: %s" % path)
        else:
            self.sendError(TftpErrors.FileNotFound)
            raise TftpException("File not found: %s" % path)

        # Options negotiation.
        if sendoack and self.context.options.has_key('tsize'):
            # getting the file size for the tsize option. As we handle
            # file-like objects and not only real files, we use this seeking
            # method instead of asking the OS
            self.context.fileobj.seek(0, os.SEEK_END)
            tsize = str(self.context.fileobj.tell())
            self.context.fileobj.seek(0, 0)
            self.context.options['tsize'] = tsize

        if sendoack:
            # Note, next_block is 0 here since that's the proper
            # acknowledgement to an OACK.
            # FIXME: perhaps we do need a TftpStateExpectOACK class...
            self.sendOACK()
            # Note, self.context.next_block is already 0.
        else:
            self.context.next_block = 1
            log.debug("No requested options, starting send...")
            self.context.pending_complete = self.sendDAT()
        # Note, we expect an ack regardless of whether we sent a DAT or an
        # OACK.
        return TftpStateExpectACK(self.context)

        # Note, we don't have to check any other states in this method, that's
        # up to the caller.

class TftpStateServerRecvWRQ(TftpServerState):
    """This class represents the state of the TFTP server when it has just
    received a WRQ packet."""
    def make_subdirs(self):
        """The purpose of this method is to, if necessary, create all of the
        subdirectories leading up to the file to the written."""
        # Pull off everything below the root.
        subpath = self.full_path[len(self.context.root):]
        log.debug("make_subdirs: subpath is %s", subpath)
        # Split on directory separators, but drop the last one, as it should
        # be the filename.
        dirs = subpath.split(os.sep)[:-1]
        log.debug("dirs is %s", dirs)
        current = self.context.root
        for dir in dirs:
            if dir:
                current = os.path.join(current, dir)
                if os.path.isdir(current):
                    log.debug("%s is already an existing directory", current)
                else:
<<<<<<< HEAD
                    os.mkdir(current)
=======
                    os.mkdir(current, 0o700)
>>>>>>> 214a0b7b

    def handle(self, pkt, raddress, rport):
        "Handle an initial WRQ packet as a server."
        log.debug("In TftpStateServerRecvWRQ.handle")
        sendoack = self.serverInitial(pkt, raddress, rport)
        path = self.full_path
        if self.context.upload_open:
            f = self.context.upload_open(path, self.context)
            if f is None:
                self.sendError(TftpErrors.AccessViolation)
                raise TftpException, "Dynamic path %s not permitted" % path
            else:
                self.context.fileobj = f
        else:
            log.info("Opening file %s for writing" % path)
            if os.path.exists(path):
                # FIXME: correct behavior?
                log.warn("File %s exists already, overwriting..." % (
                    self.context.file_to_transfer))
            # FIXME: I think we should upload to a temp file and not overwrite
            # the existing file until the file is successfully uploaded.
            self.make_subdirs()
            self.context.fileobj = open(path, "wb")

        # Options negotiation.
        if sendoack:
            log.debug("Sending OACK to client")
            self.sendOACK()
        else:
            log.debug("No requested options, expecting transfer to begin...")
            self.sendACK()
        # Whether we're sending an oack or not, we're expecting a DAT for
        # block 1
        self.context.next_block = 1
        # We may have sent an OACK, but we're expecting a DAT as the response
        # to either the OACK or an ACK, so lets unconditionally use the
        # TftpStateExpectDAT state.
        return TftpStateExpectDAT(self.context)

        # Note, we don't have to check any other states in this method, that's
        # up to the caller.

class TftpStateServerStart(TftpState):
    """The start state for the server. This is a transitory state since at
    this point we don't know if we're handling an upload or a download. We
    will commit to one of them once we interpret the initial packet."""
    def handle(self, pkt, raddress, rport):
        """Handle a packet we just received."""
        log.debug("In TftpStateServerStart.handle")
        if isinstance(pkt, TftpPacketRRQ):
            log.debug("Handling an RRQ packet")
            return TftpStateServerRecvRRQ(self.context).handle(pkt,
                                                               raddress,
                                                               rport)
        elif isinstance(pkt, TftpPacketWRQ):
            log.debug("Handling a WRQ packet")
            return TftpStateServerRecvWRQ(self.context).handle(pkt,
                                                               raddress,
                                                               rport)
        else:
            self.sendError(TftpErrors.IllegalTftpOp)
<<<<<<< HEAD
            raise TftpException("Invalid packet to begin up/download: %s" % pkt)
=======
            raise TftpException(
                "Invalid packet to begin up/download: %s" % pkt)
>>>>>>> 214a0b7b

class TftpStateExpectACK(TftpState):
    """This class represents the state of the transfer when a DAT was just
    sent, and we are waiting for an ACK from the server. This class is the
    same one used by the client during the upload, and the server during the
    download."""
    def handle(self, pkt, raddress, rport):
        "Handle a packet, hopefully an ACK since we just sent a DAT."
        if isinstance(pkt, TftpPacketACK):
            log.debug("Received ACK for packet %d" % pkt.blocknumber)
            # Is this an ack to the one we just sent?
            if self.context.next_block == pkt.blocknumber:
                if self.context.pending_complete:
                    log.info("Received ACK to final DAT, we're done.")
                    return None
                else:
                    log.debug("Good ACK, sending next DAT")
                    self.context.next_block += 1
                    log.debug("Incremented next_block to %d",
                        self.context.next_block)
                    self.context.pending_complete = self.sendDAT()

            elif pkt.blocknumber < self.context.next_block:
                log.warn("Received duplicate ACK for block %d"
                    % pkt.blocknumber)
                self.context.metrics.add_dup(pkt)

            else:
                log.warn("Oooh, time warp. Received ACK to packet we "
                         "didn't send yet. Discarding.")
                self.context.metrics.errors += 1
            return self
        elif isinstance(pkt, TftpPacketERR):
            log.error("Received ERR packet from peer: %s" % str(pkt))
<<<<<<< HEAD
            raise TftpException("Received ERR packet from peer: %s" % str(pkt))
=======
            raise TftpException(
                "Received ERR packet from peer: %s" % str(pkt))
>>>>>>> 214a0b7b
        else:
            log.warn("Discarding unsupported packet: %s" % str(pkt))
            return self

class TftpStateExpectDAT(TftpState):
    """Just sent an ACK packet. Waiting for DAT."""
    def handle(self, pkt, raddress, rport):
        """Handle the packet in response to an ACK, which should be a DAT."""
        if isinstance(pkt, TftpPacketDAT):
            return self.handleDat(pkt)

        # Every other packet type is a problem.
        elif isinstance(pkt, TftpPacketACK):
            # Umm, we ACK, you don't.
            self.sendError(TftpErrors.IllegalTftpOp)
            raise TftpException("Received ACK from peer when expecting DAT")

        elif isinstance(pkt, TftpPacketWRQ):
            self.sendError(TftpErrors.IllegalTftpOp)
            raise TftpException("Received WRQ from peer when expecting DAT")

        elif isinstance(pkt, TftpPacketERR):
            self.sendError(TftpErrors.IllegalTftpOp)
            raise TftpException("Received ERR from peer: " + str(pkt))

        else:
            self.sendError(TftpErrors.IllegalTftpOp)
            raise TftpException("Received unknown packet type from peer: " + str(pkt))

class TftpStateSentWRQ(TftpState):
    """Just sent an WRQ packet for an upload."""
    def handle(self, pkt, raddress, rport):
        """Handle a packet we just received."""
        if not self.context.tidport:
            self.context.tidport = rport
            log.debug("Set remote port for session to %s", rport)

        # If we're going to successfully transfer the file, then we should see
        # either an OACK for accepted options, or an ACK to ignore options.
        if isinstance(pkt, TftpPacketOACK):
            log.info("Received OACK from server")
            try:
                self.handleOACK(pkt)
            except TftpException:
                log.error("Failed to negotiate options")
                self.sendError(TftpErrors.FailedNegotiation)
                raise
            else:
                log.debug("Sending first DAT packet")
                self.context.pending_complete = self.sendDAT()
                log.debug("Changing state to TftpStateExpectACK")
                return TftpStateExpectACK(self.context)

        elif isinstance(pkt, TftpPacketACK):
            log.info("Received ACK from server")
            log.debug("Apparently the server ignored our options")
            # The block number should be zero.
            if pkt.blocknumber == 0:
                log.debug("Ack blocknumber is zero as expected")
                log.debug("Sending first DAT packet")
                self.context.pending_complete = self.sendDAT()
                log.debug("Changing state to TftpStateExpectACK")
                return TftpStateExpectACK(self.context)
            else:
                log.warn("Discarding ACK to block %s" % pkt.blocknumber)
                log.debug("Still waiting for valid response from server")
                return self

        elif isinstance(pkt, TftpPacketERR):
            self.sendError(TftpErrors.IllegalTftpOp)
<<<<<<< HEAD
            raise TftpException("Received ERR from server: " + str(pkt))
=======
            raise TftpException("Received ERR from server: %s" % pkt)
>>>>>>> 214a0b7b

        elif isinstance(pkt, TftpPacketRRQ):
            self.sendError(TftpErrors.IllegalTftpOp)
            raise TftpException("Received RRQ from server while in upload")

        elif isinstance(pkt, TftpPacketDAT):
            self.sendError(TftpErrors.IllegalTftpOp)
            raise TftpException("Received DAT from server while in upload")

        else:
            self.sendError(TftpErrors.IllegalTftpOp)
<<<<<<< HEAD
            raise TftpException("Received unknown packet type from server: " + str(pkt))
=======
            raise TftpException("Received unknown packet type from server: %s" % pkt)
>>>>>>> 214a0b7b

        # By default, no state change.
        return self

class TftpStateSentRRQ(TftpState):
    """Just sent an RRQ packet."""
    def handle(self, pkt, raddress, rport):
        """Handle the packet in response to an RRQ to the server."""
        if not self.context.tidport:
            self.context.tidport = rport
            log.info("Set remote port for session to %s" % rport)

        # Now check the packet type and dispatch it properly.
        if isinstance(pkt, TftpPacketOACK):
            log.info("Received OACK from server")
            try:
                self.handleOACK(pkt)
            except TftpException as err:
                log.error("Failed to negotiate options: %s" % str(err))
                self.sendError(TftpErrors.FailedNegotiation)
                raise
            else:
                log.debug("Sending ACK to OACK")

                self.sendACK(blocknumber=0)

                log.debug("Changing state to TftpStateExpectDAT")
                return TftpStateExpectDAT(self.context)

        elif isinstance(pkt, TftpPacketDAT):
            # If there are any options set, then the server didn't honour any
            # of them.
            log.info("Received DAT from server")
            if self.context.options:
                log.info("Server ignored options, falling back to defaults")
                self.context.options = { 'blksize': DEF_BLKSIZE }
            return self.handleDat(pkt)

        # Every other packet type is a problem.
        elif isinstance(pkt, TftpPacketACK):
            # Umm, we ACK, the server doesn't.
            self.sendError(TftpErrors.IllegalTftpOp)
            raise TftpException("Received ACK from server while in download")

        elif isinstance(pkt, TftpPacketWRQ):
            self.sendError(TftpErrors.IllegalTftpOp)
            raise TftpException("Received WRQ from server while in download")

        elif isinstance(pkt, TftpPacketERR):
            self.sendError(TftpErrors.IllegalTftpOp)
<<<<<<< HEAD
            raise TftpException("Received ERR from server: " + str(pkt))

        else:
            self.sendError(TftpErrors.IllegalTftpOp)
            raise TftpException("Received unknown packet type from server: " + str(pkt))
=======
            raise TftpException("Received ERR from server: %s" % pkt)

        else:
            self.sendError(TftpErrors.IllegalTftpOp)
            raise TftpException("Received unknown packet type from server: %s" % pkt)
>>>>>>> 214a0b7b

        # By default, no state change.
        return self<|MERGE_RESOLUTION|>--- conflicted
+++ resolved
@@ -8,19 +8,10 @@
 is complete, at which point it returns None. That is, unless there is a fatal
 error, in which case a TftpException is returned instead."""
 
-<<<<<<< HEAD
 from __future__ import absolute_import, division, print_function, unicode_literals
 from .TftpShared import *
 from .TftpPacketTypes import *
-=======
->>>>>>> 214a0b7b
 import os
-try:
-    from TftpShared import *
-    from TftpPacketTypes import *
-except:
-    from tftpy.TftpShared import *
-    from tftpy.TftpPacketTypes import *
 
 ###############################################################################
 # State classes
@@ -240,15 +231,9 @@
 
         # FIXME - only octet mode is supported at this time.
         if pkt.mode != 'octet':
-<<<<<<< HEAD
             #self.sendError(TftpErrors.IllegalTftpOp)
             #raise TftpException("Only octet transfers are supported at this time.")
             log.warning("Received non-octet mode request. I'll reply with binary data.")
-=======
-            self.sendError(TftpErrors.IllegalTftpOp)
-            raise TftpException(
-                "Only octet transfers are supported at this time.")
->>>>>>> 214a0b7b
 
         # test host/port of client end
         if self.context.host != raddress or self.context.port != rport:
@@ -372,11 +357,7 @@
                 if os.path.isdir(current):
                     log.debug("%s is already an existing directory", current)
                 else:
-<<<<<<< HEAD
-                    os.mkdir(current)
-=======
                     os.mkdir(current, 0o700)
->>>>>>> 214a0b7b
 
     def handle(self, pkt, raddress, rport):
         "Handle an initial WRQ packet as a server."
@@ -438,12 +419,7 @@
                                                                rport)
         else:
             self.sendError(TftpErrors.IllegalTftpOp)
-<<<<<<< HEAD
             raise TftpException("Invalid packet to begin up/download: %s" % pkt)
-=======
-            raise TftpException(
-                "Invalid packet to begin up/download: %s" % pkt)
->>>>>>> 214a0b7b
 
 class TftpStateExpectACK(TftpState):
     """This class represents the state of the transfer when a DAT was just
@@ -478,12 +454,7 @@
             return self
         elif isinstance(pkt, TftpPacketERR):
             log.error("Received ERR packet from peer: %s" % str(pkt))
-<<<<<<< HEAD
             raise TftpException("Received ERR packet from peer: %s" % str(pkt))
-=======
-            raise TftpException(
-                "Received ERR packet from peer: %s" % str(pkt))
->>>>>>> 214a0b7b
         else:
             log.warn("Discarding unsupported packet: %s" % str(pkt))
             return self
@@ -554,11 +525,7 @@
 
         elif isinstance(pkt, TftpPacketERR):
             self.sendError(TftpErrors.IllegalTftpOp)
-<<<<<<< HEAD
-            raise TftpException("Received ERR from server: " + str(pkt))
-=======
             raise TftpException("Received ERR from server: %s" % pkt)
->>>>>>> 214a0b7b
 
         elif isinstance(pkt, TftpPacketRRQ):
             self.sendError(TftpErrors.IllegalTftpOp)
@@ -570,11 +537,7 @@
 
         else:
             self.sendError(TftpErrors.IllegalTftpOp)
-<<<<<<< HEAD
-            raise TftpException("Received unknown packet type from server: " + str(pkt))
-=======
             raise TftpException("Received unknown packet type from server: %s" % pkt)
->>>>>>> 214a0b7b
 
         # By default, no state change.
         return self
@@ -625,19 +588,11 @@
 
         elif isinstance(pkt, TftpPacketERR):
             self.sendError(TftpErrors.IllegalTftpOp)
-<<<<<<< HEAD
-            raise TftpException("Received ERR from server: " + str(pkt))
-
-        else:
-            self.sendError(TftpErrors.IllegalTftpOp)
-            raise TftpException("Received unknown packet type from server: " + str(pkt))
-=======
             raise TftpException("Received ERR from server: %s" % pkt)
 
         else:
             self.sendError(TftpErrors.IllegalTftpOp)
             raise TftpException("Received unknown packet type from server: %s" % pkt)
->>>>>>> 214a0b7b
 
         # By default, no state change.
         return self