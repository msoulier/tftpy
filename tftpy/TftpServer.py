--- conflicted
+++ resolved
@@ -5,10 +5,7 @@
 requests. Logging is performed via a standard logging object set in
 TftpShared."""
 
-<<<<<<< HEAD
-
-=======
->>>>>>> 77ba33de
+
 import logging
 import os
 import select
@@ -21,11 +18,8 @@
 from .TftpPacketFactory import TftpPacketFactory
 from .TftpPacketTypes import *
 from .TftpShared import *
-<<<<<<< HEAD
 
 log = logging.getLogger("tftpy.TftpServer")
-=======
->>>>>>> 77ba33de
 
 
 
@@ -99,11 +93,7 @@
         # Don't use new 2.5 ternary operator yet
         # listenip = listenip if listenip else '0.0.0.0'
         if not listenip:
-<<<<<<< HEAD
             listenip = "0.0.0.0"
-=======
-            listenip = '0.0.0.0'
->>>>>>> 77ba33de
         log.info("Server requested on ip %s, port %s" % (listenip, listenport))
         try:
             # FIXME - sockets should be non-blocking
@@ -142,13 +132,9 @@
             # Block until some socket has input on it.
             log.debug("Performing select on this inputlist: %s", inputlist)
             try:
-<<<<<<< HEAD
                 readyinput, readyoutput, readyspecial = select.select(
                     inputlist, [], [], timeout
                 )
-=======
-                readyinput, readyoutput, readyspecial = select.select(inputlist, [], [], timeout)
->>>>>>> 77ba33de
             except select.error as err:
                 if err[0] == EINTR:
                     # Interrupted system call
@@ -169,34 +155,15 @@
                     log.debug("Read %d bytes", len(buffer))
 
                     if self.shutdown_gracefully:
-<<<<<<< HEAD
                         log.warning(
                             "Discarding data on main port, in graceful shutdown mode"
                         )
-=======
-                        log.warning("Discarding data on main port, in graceful shutdown mode")
->>>>>>> 77ba33de
                         continue
 
                     # Forge a session key based on the client's IP and port,
                     # which should safely work through NAT.
                     key = "%s:%s" % (raddress, rport)
 
-<<<<<<< HEAD
-                    if not key in self.sessions:
-                        log.debug(
-                            "Creating new server context for session key = %s" % key
-                        )
-                        self.sessions[key] = TftpContextServer(
-                            raddress,
-                            rport,
-                            timeout,
-                            self.root,
-                            self.dyn_file_func,
-                            self.upload_open,
-                            retries=retries,
-                        )
-=======
                     if key not in self.sessions:
                         log.debug("Creating new server context for session key = %s" % key)
                         self.sessions[key] = TftpContextServer(raddress,
@@ -206,12 +173,10 @@
                                                                self.dyn_file_func,
                                                                self.upload_open,
                                                                retries=retries)
->>>>>>> 77ba33de
                         try:
                             self.sessions[key].start(buffer)
                         except TftpException as err:
                             deletion_list.append(key)
-<<<<<<< HEAD
                             log.error(
                                 "Fatal exception thrown from session %s: %s"
                                 % (key, str(err))
@@ -220,11 +185,6 @@
                         log.warning(
                             "received traffic on main socket for existing session??"
                         )
-=======
-                            log.error("Fatal exception thrown from session %s: %s" % (key, str(err)))
-                    else:
-                        log.warning("received traffic on main socket for existing session??")
->>>>>>> 77ba33de
                     log.info("Currently handling these sessions:")
                     for session_key, session in list(self.sessions.items()):
                         log.info("    %s" % session)
@@ -241,14 +201,10 @@
                                     deletion_list.append(key)
                             except TftpException as err:
                                 deletion_list.append(key)
-<<<<<<< HEAD
                                 log.error(
                                     "Fatal exception thrown from session %s: %s"
                                     % (key, str(err))
                                 )
-=======
-                                log.error("Fatal exception thrown from session %s: %s" % (key, str(err)))
->>>>>>> 77ba33de
                             # Break out of for loop since we found the correct
                             # session.
                             break
@@ -264,13 +220,9 @@
                     log.error(str(err))
                     self.sessions[key].retry_count += 1
                     if self.sessions[key].retry_count >= self.sessions[key].retries:
-<<<<<<< HEAD
                         log.debug(
                             "hit max retries on %s, giving up" % self.sessions[key]
                         )
-=======
-                        log.debug("hit max retries on %s, giving up" % self.sessions[key])
->>>>>>> 77ba33de
                         deletion_list.append(key)
                     else:
                         log.debug("resending on session %s" % self.sessions[key])
@@ -287,14 +239,10 @@
                     if metrics.duration == 0:
                         log.info("Duration too short, rate undetermined")
                     else:
-<<<<<<< HEAD
                         log.info(
                             "Transferred %d bytes in %.2f seconds"
                             % (metrics.bytes, metrics.duration)
                         )
-=======
-                        log.info("Transferred %d bytes in %.2f seconds" % (metrics.bytes, metrics.duration))
->>>>>>> 77ba33de
                         log.info("Average rate: %.2f kbps" % metrics.kbps)
                     log.info("%.2f bytes in resent data" % metrics.resent_bytes)
                     log.info("%d duplicate packets" % metrics.dupcount)
