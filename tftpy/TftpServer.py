--- conflicted
+++ resolved
@@ -6,18 +6,11 @@
 import socket, os, time
 import select
 import threading
-<<<<<<< HEAD
+from errno import EINTR
 from .TftpShared import *
 from .TftpPacketTypes import *
 from .TftpPacketFactory import TftpPacketFactory
 from .TftpContexts import TftpContextServer
-=======
-from errno import EINTR
-from TftpShared import *
-from TftpPacketTypes import *
-from TftpPacketFactory import TftpPacketFactory
-from TftpContexts import TftpContextServer
->>>>>>> 22d8f1b4
 
 class TftpServer(TftpSession):
     """This class implements a tftp server object. Run the listen() method to
