# vim: ts=4 sw=4 et ai:
"""This module implements the TFTP Server functionality. Instantiate an
instance of the server, and then run the listen() method to listen for client
requests. Logging is performed via a standard logging object set in
TftpShared."""


import logging
import os
import select
import socket
import threading
import time
from errno import EINTR

from .TftpContexts import TftpContextServer
from .TftpPacketFactory import TftpPacketFactory
from .TftpPacketTypes import *
from .TftpShared import *

log = logging.getLogger("tftpy.TftpServer")


class TftpServer(TftpSession):
    """This class implements a tftp server object. Run the listen() method to
    listen for client requests.

    tftproot is the path to the tftproot directory to serve files from and/or
    write them to.

    dyn_file_func is a callable that takes a requested download
    path that is not present on the file system and must return either a
    file-like object to read from or None if the path should appear as not
    found. This permits the serving of dynamic content.

    upload_open is a callable that is triggered on every upload with the
    requested destination path and server context. It must either return a
    file-like object ready for writing or None if the path is invalid."""

    def __init__(self, tftproot="/tftpboot", dyn_file_func=None, upload_open=None):
        self.listenip = None
        self.listenport = None
        self.sock = None
        # FIXME: What about multiple roots?
        self.root = os.path.abspath(tftproot)
        self.dyn_file_func = dyn_file_func
        self.upload_open = upload_open
        # A dict of sessions, where each session is keyed by a string like
        # ip:tid for the remote end.
        self.sessions = {}
        # A threading event to help threads synchronize with the server
        # is_running state.
        self.is_running = threading.Event()

        self.shutdown_gracefully = False
        self.shutdown_immediately = False

        for name in "dyn_file_func", "upload_open":
            attr = getattr(self, name)
            if attr and not callable(attr):
                raise TftpException(f"{name} supplied, but it is not callable.")
        if os.path.exists(self.root):
            log.debug("tftproot %s does exist", self.root)
            if not os.path.isdir(self.root):
                raise TftpException("The tftproot must be a directory.")
            else:
                log.debug("tftproot %s is a directory" % self.root)
                if os.access(self.root, os.R_OK):
                    log.debug("tftproot %s is readable" % self.root)
                else:
                    raise TftpException("The tftproot must be readable")
                if os.access(self.root, os.W_OK):
                    log.debug("tftproot %s is writable" % self.root)
                else:
                    log.warning("The tftproot %s is not writable" % self.root)
        else:
            raise TftpException("The tftproot does not exist.")

    def listen(
        self,
        listenip="",
        listenport=DEF_TFTP_PORT,
        timeout=SOCK_TIMEOUT,
        retries=DEF_TIMEOUT_RETRIES,
    ):
        """Start a server listening on the supplied interface and port. This
        defaults to INADDR_ANY (all interfaces) and UDP port 69. You can also
        supply a different socket timeout value, if desired."""
        tftp_factory = TftpPacketFactory()

        # Don't use new 2.5 ternary operator yet
        # listenip = listenip if listenip else '0.0.0.0'
        if not listenip:
            listenip = "0.0.0.0"
        log.info(f"Server requested on ip {listenip}, port {listenport}")
        try:
            # FIXME - sockets should be non-blocking
            self.sock = socket.socket(socket.AF_INET, socket.SOCK_DGRAM)
            self.sock.bind((listenip, listenport))
            _, self.listenport = self.sock.getsockname()
        except OSError as err:
            # Reraise it for now.
            raise err

        self.is_running.set()

        log.info("Starting receive loop...")
        while True:
            log.debug("shutdown_immediately is %s" % self.shutdown_immediately)
            log.debug("shutdown_gracefully is %s" % self.shutdown_gracefully)
            if self.shutdown_immediately:
<<<<<<< HEAD
                log.warning("Shutting down now. Session count: %d" % len(self.sessions))
=======
                log.info("Shutting down inmmediately")
>>>>>>> d0d2ca0e
                self.sock.close()
                for key in self.sessions:
                    log.warning("Forcefully closed session with %s" %
                        self.sessions[key].host)
                    self.sessions[key].end()
                self.sessions = []
                break

            elif self.shutdown_gracefully:
                if not self.sessions:
<<<<<<< HEAD
                    log.warning("In graceful shutdown mode and all sessions complete.")
=======
                    log.info("In graceful shutdown mode and all "
                             "sessions complete.")
>>>>>>> d0d2ca0e
                    self.sock.close()
                    break

            # Build the inputlist array of sockets to select() on.
            inputlist = [self.sock]
            for key in self.sessions:
                inputlist.append(self.sessions[key].sock)

            # Block until some socket has input on it.
            log.debug("Performing select on this inputlist: %s", inputlist)
            try:
                readyinput, readyoutput, readyspecial = select.select(
                    inputlist, [], [], timeout
                )
            except OSError as err:
                if err[0] == EINTR:
                    # Interrupted system call
                    log.debug("Interrupted syscall, retrying")
                    continue
                else:
                    raise

            deletion_list = []

            # Handle the available data, if any. Maybe we timed-out.
            for readysock in readyinput:
                # Is the traffic on the main server socket? ie. new session?
                if readysock == self.sock:
                    log.debug("Data ready on our main socket")
                    buffer, (raddress, rport) = self.sock.recvfrom(MAX_BLKSIZE)

                    log.debug("Read %d bytes", len(buffer))

                    if self.shutdown_gracefully:
                        log.warning(
                            "Discarding data on main port, in graceful shutdown mode"
                        )
                        continue

                    # Forge a session key based on the client's IP and port,
                    # which should safely work through NAT.
                    key = f"{raddress}:{rport}"

                    if key not in self.sessions:
                        log.debug(
                            "Creating new server context for session key = %s" % key
                        )
                        self.sessions[key] = TftpContextServer(
                            raddress,
                            rport,
                            timeout,
                            self.root,
                            self.dyn_file_func,
                            self.upload_open,
                            retries=retries,
                        )
                        try:
                            self.sessions[key].start(buffer)
                        except TftpException as err:
                            deletion_list.append(key)
                            log.error(
                                "Fatal exception thrown from session %s: %s"
                                % (key, str(err))
                            )
                    else:
                        log.warning(
                            "received traffic on main socket for existing session??"
                        )
                    log.info("Currently handling these sessions:")
                    for session_key, session in list(self.sessions.items()):
                        log.info("    %s" % session)

                else:
                    # Must find the owner of this traffic.
                    for key in self.sessions:
                        if readysock == self.sessions[key].sock:
                            log.debug("Matched input to session key %s" % key)
                            try:
                                self.sessions[key].cycle()
                                if self.sessions[key].state is None:
                                    log.info("Successful transfer.")
                                    deletion_list.append(key)
                            except TftpException as err:
                                deletion_list.append(key)
                                log.error(
                                    "Fatal exception thrown from session %s: %s"
                                    % (key, str(err))
                                )
                            # Break out of for loop since we found the correct
                            # session.
                            break
                    else:
                        log.error("Can't find the owner for this packet. Discarding.")

            log.debug("Looping on all sessions to check for timeouts")
            now = time.time()
            for key in self.sessions:
                try:
                    self.sessions[key].checkTimeout(now)
                except TftpTimeout as err:
                    log.error(str(err))
                    self.sessions[key].retry_count += 1
                    if self.sessions[key].retry_count >= self.sessions[key].retries:
                        log.debug(
                            "hit max retries on %s, giving up" % self.sessions[key]
                        )
                        deletion_list.append(key)
                    else:
                        log.debug("resending on session %s" % self.sessions[key])
                        self.sessions[key].state.resendLast()

            log.debug("Iterating deletion list.")
            for key in deletion_list:
                log.info("")
                log.info("Session %s complete" % key)
                if key in self.sessions:
                    log.debug("Gathering up metrics from session before deleting")
                    self.sessions[key].end()
                    metrics = self.sessions[key].metrics
                    if metrics.duration == 0:
                        log.info("Duration too short, rate undetermined")
                    else:
                        log.info(
                            "Transferred %d bytes in %.2f seconds"
                            % (metrics.bytes, metrics.duration)
                        )
                        log.info("Average rate: %.2f kbps" % metrics.kbps)
                    log.info("%.2f bytes in resent data" % metrics.resent_bytes)
                    log.info("%d duplicate packets" % metrics.dupcount)
                    log.debug("Deleting session %s" % key)
                    del self.sessions[key]
                    log.debug("Session list is now %s" % self.sessions)
                else:
                    log.warning("Strange, session %s is not on the deletion list" % key)

        self.is_running.clear()

        log.debug("server returning from while loop")
        self.shutdown_gracefully = self.shutdown_immediately = False

    def stop(self, now=False):
        """Stop the server gracefully. Do not take any new transfers,
        but complete the existing ones. If force is True, drop everything
        and stop. Note, immediately will not interrupt the select loop, it
        will happen when the server returns on ready data, or a timeout.
        ie. SOCK_TIMEOUT"""
        if now:
            self.shutdown_immediately = True
        else:
            self.shutdown_gracefully = True<|MERGE_RESOLUTION|>--- conflicted
+++ resolved
@@ -109,11 +109,7 @@
             log.debug("shutdown_immediately is %s" % self.shutdown_immediately)
             log.debug("shutdown_gracefully is %s" % self.shutdown_gracefully)
             if self.shutdown_immediately:
-<<<<<<< HEAD
-                log.warning("Shutting down now. Session count: %d" % len(self.sessions))
-=======
-                log.info("Shutting down inmmediately")
->>>>>>> d0d2ca0e
+                log.info("Shutting down now. Session count: %d" % len(self.sessions))
                 self.sock.close()
                 for key in self.sessions:
                     log.warning("Forcefully closed session with %s" %
@@ -124,12 +120,8 @@
 
             elif self.shutdown_gracefully:
                 if not self.sessions:
-<<<<<<< HEAD
-                    log.warning("In graceful shutdown mode and all sessions complete.")
-=======
                     log.info("In graceful shutdown mode and all "
                              "sessions complete.")
->>>>>>> d0d2ca0e
                     self.sock.close()
                     break
 
