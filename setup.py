#!/usr/bin/env python

from distutils.core import setup

setup(name='tftpy',
      version='0.4.5',
      description='Python TFTP library',
      author='Michael P. Soulier',
      author_email='msoulier@digitaltorque.ca',
      url='http://tftpy.sourceforge.net',
      packages=['tftpy'],
      scripts=['bin/tftpy_client.py','bin/tftpy_server.py'],
      classifiers=[
<<<<<<< HEAD
        'Development Status :: Alpha',
        'License :: OSI Approved :: CNRI Python License',
        'Topic :: Networking :: TFTP',
        'Intended Audience :: Developers',
        'Operating System :: Any',
=======
        'Development Status :: 4 - Beta',
>>>>>>> 65ef2d95
        'Environment :: Console',
        'Environment :: No Input/Output (Daemon)',
        'Intended Audience :: Developers',
        'License :: OSI Approved :: Python License (CNRI Python License)',
        'Operating System :: OS Independent',
        'Topic :: Internet',
        ]
      )<|MERGE_RESOLUTION|>--- conflicted
+++ resolved
@@ -11,15 +11,7 @@
       packages=['tftpy'],
       scripts=['bin/tftpy_client.py','bin/tftpy_server.py'],
       classifiers=[
-<<<<<<< HEAD
-        'Development Status :: Alpha',
-        'License :: OSI Approved :: CNRI Python License',
-        'Topic :: Networking :: TFTP',
-        'Intended Audience :: Developers',
-        'Operating System :: Any',
-=======
         'Development Status :: 4 - Beta',
->>>>>>> 65ef2d95
         'Environment :: Console',
         'Environment :: No Input/Output (Daemon)',
         'Intended Audience :: Developers',
