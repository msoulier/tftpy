"""Unit tests for tftpy."""
# vim: ts=4 sw=4 et ai:
# -*- coding: utf8 -*-

import logging
import os
import threading
import time
import unittest
from contextlib import contextmanager
from errno import EINTR
from multiprocessing import Queue
from shutil import rmtree
from tempfile import mkdtemp

import tftpy

log = logging.getLogger("tftpy")
log.setLevel(logging.DEBUG)

# console handler
handler = logging.StreamHandler()
handler.setLevel(logging.DEBUG)
formatter = logging.Formatter("%(levelname)s [%(name)s:%(lineno)s] %(message)s")
handler.setFormatter(formatter)
log.addHandler(handler)


class TestTftpyClasses(unittest.TestCase):
    def testTftpPacketRRQ(self):
        log.debug("===> Running testcase testTftpPacketRRQ")
        options = {}
        rrq = tftpy.TftpPacketTypes.TftpPacketRRQ()
        rrq.filename = "myfilename"
        rrq.mode = "octet"
        rrq.options = options
        rrq.encode()
        self.assertIsNotNone(rrq.buffer, "Buffer populated")
        rrq.decode()
        self.assertEqual(rrq.filename, "myfilename", "Filename correct")
        self.assertEqual(rrq.mode, "octet", "Mode correct")
        self.assertEqual(rrq.options, options, "Options correct")
        # repeat test with options
        rrq.options = {"blksize": "1024"}
        rrq.filename = "myfilename"
        rrq.mode = "octet"
        rrq.encode()
        self.assertIsNotNone(rrq.buffer, "Buffer populated")
        rrq.decode()
        self.assertEqual(rrq.filename, "myfilename", "Filename correct")
        self.assertEqual(rrq.mode, "octet", "Mode correct")
        self.assertEqual(rrq.options["blksize"], "1024", "blksize correct")

    def testTftpPacketWRQ(self):
        log.debug("===> Running test case testTftpPacketWRQ")
        options = {}
        wrq = tftpy.TftpPacketTypes.TftpPacketWRQ()
        wrq.filename = "myfilename"
        wrq.mode = "octet"
        wrq.options = options
        wrq.encode()
        self.assertIsNotNone(wrq.buffer, "Buffer populated")
        wrq.decode()
        self.assertEqual(wrq.opcode, 2, "Opcode correct")
        self.assertEqual(wrq.filename, "myfilename", "Filename correct")
        self.assertEqual(wrq.mode, "octet", "Mode correct")
        self.assertEqual(wrq.options, options, "Options correct")
        # repeat test with options
        wrq.options = {"blksize": "1024"}
        wrq.filename = "myfilename"
        wrq.mode = "octet"
        wrq.encode()
        self.assertIsNotNone(wrq.buffer, "Buffer populated")
        wrq.decode()
        self.assertEqual(wrq.opcode, 2, "Opcode correct")
        self.assertEqual(wrq.filename, "myfilename", "Filename correct")
        self.assertEqual(wrq.mode, "octet", "Mode correct")
        self.assertEqual(wrq.options["blksize"], "1024", "Blksize correct")

    def testTftpPacketDAT(self):
        log.debug("===> Running testcase testTftpPacketDAT")
        dat = tftpy.TftpPacketTypes.TftpPacketDAT()
        dat.blocknumber = 5
        data = b"this is some data"
        dat.data = data
        dat.encode()
        self.assertIsNotNone(dat.buffer, "Buffer populated")
        dat.decode()
        self.assertEqual(dat.opcode, 3, "DAT opcode is correct")
        self.assertEqual(dat.blocknumber, 5, "Block number is correct")
        self.assertEqual(dat.data, data, "DAT data is correct")

    def testTftpPacketACK(self):
        log.debug("===> Running testcase testTftpPacketACK")
        ack = tftpy.TftpPacketTypes.TftpPacketACK()
        ack.blocknumber = 6
        ack.encode()
        self.assertIsNotNone(ack.buffer, "Buffer populated")
        ack.decode()
        self.assertEqual(ack.opcode, 4, "ACK opcode is correct")
        self.assertEqual(ack.blocknumber, 6, "ACK blocknumber correct")

    def testTftpPacketERR(self):
        log.debug("===> Running testcase testTftpPacketERR")
        err = tftpy.TftpPacketTypes.TftpPacketERR()
        err.errorcode = 4
        err.encode()
        self.assertIsNotNone(err.buffer, "Buffer populated")
        err.decode()
        self.assertEqual(err.opcode, 5, "ERR opcode is correct")
        self.assertEqual(err.errorcode, 4, "ERR errorcode is correct")

    def testTftpPacketOACK(self):
        log.debug("===> Running testcase testTftpPacketOACK")
        oack = tftpy.TftpPacketTypes.TftpPacketOACK()
        # Test that if we make blksize a number, it comes back a string.
        oack.options = {"blksize": 2048}
        oack.encode()
        self.assertIsNotNone(oack.buffer, "Buffer populated")
        oack.decode()
        self.assertEqual(oack.opcode, 6, "OACK opcode is correct")
        self.assertEqual(
            oack.options["blksize"], "2048", "OACK blksize option is correct"
        )
        # Test string to string
        oack.options = {"blksize": "4096"}
        oack.encode()
        self.assertIsNotNone(oack.buffer, "Buffer populated")
        oack.decode()
        self.assertEqual(oack.opcode, 6, "OACK opcode is correct")
        self.assertEqual(
            oack.options["blksize"], "4096", "OACK blksize option is correct"
        )

    def testTftpPacketFactory(self):
        log.debug("===> Running testcase testTftpPacketFactory")
        # Make sure that the correct class is created for the correct opcode.
        classes = {
            1: tftpy.TftpPacketTypes.TftpPacketRRQ,
            2: tftpy.TftpPacketTypes.TftpPacketWRQ,
            3: tftpy.TftpPacketTypes.TftpPacketDAT,
            4: tftpy.TftpPacketTypes.TftpPacketACK,
            5: tftpy.TftpPacketTypes.TftpPacketERR,
            6: tftpy.TftpPacketTypes.TftpPacketOACK,
        }
        factory = tftpy.TftpPacketFactory.TftpPacketFactory()
        for opcode in classes:
            self.assertTrue(
                isinstance(factory._TftpPacketFactory__create(opcode), classes[opcode]),
                "opcode %d returns the correct class" % opcode,
            )


class TestTftpyState(unittest.TestCase):
    def clientServerUploadOptions(
        self, options, input=None, transmitname=None, server_kwargs=None
    ):
        """Fire up a client and a server and do an upload."""
        root = "/tmp"
        home = os.path.dirname(os.path.abspath(__file__))
        filename = "640KBFILE"
        input_path = os.path.join(home, filename)
        if not input:
            input = input_path
        if transmitname:
            filename = transmitname
        server_kwargs = server_kwargs or {}
        server = tftpy.TftpServer(root, **server_kwargs)
        client = tftpy.TftpClient("localhost", 20001, options)
        # Fork a server and run the client in this process.
        child_pid = os.fork()
        if child_pid:
            # parent - let the server start
            try:
                time.sleep(1)
                client.upload(filename, input)
            finally:
                os.kill(child_pid, 15)
                os.waitpid(child_pid, 0)

        else:
            server.listen("localhost", 20001)

    def clientServerDownloadOptions(
        self,
        options,
        output="/tmp/out",
        cretries=tftpy.DEF_TIMEOUT_RETRIES,
        sretries=tftpy.DEF_TIMEOUT_RETRIES,
    ):
        """Fire up a client and a server and do a download."""
        root = os.path.dirname(os.path.abspath(__file__))
        server = tftpy.TftpServer(root)
        client = tftpy.TftpClient("localhost", 20001, options)
        # Fork a server and run the client in this process.
        child_pid = os.fork()
        if child_pid:
            # parent - let the server start
            try:
                time.sleep(1)
                client.download("640KBFILE", output, retries=cretries)
            finally:
                os.kill(child_pid, 15)
                os.waitpid(child_pid, 0)

        else:
            server.listen("localhost", 20001, retries=sretries)

    @contextmanager
    def dummyServerDir(self):
        tmpdir = mkdtemp()
        for dirname in ("foo", "foo-private", "other"):
            os.mkdir(os.path.join(tmpdir, dirname))
            with open(os.path.join(tmpdir, dirname, "bar"), "w") as w:
                w.write("baz")

        try:
            yield tmpdir
        finally:
            rmtree(tmpdir)

    def testClientServerNoOptions(self):
        self.clientServerDownloadOptions({})

    def testClientServerNoOptionsRetries(self):
        self.clientServerDownloadOptions({}, cretries=5, sretries=5)

    def testClientServerTsizeOptions(self):
        self.clientServerDownloadOptions({"tsize": 64 * 1024})

    def testClientFileObject(self):
        output = open("/tmp/out", "wb")
        self.clientServerDownloadOptions({}, output)

    def testClientServerBlksize(self):
        for blksize in [512, 1024, 2048, 4096]:
            self.clientServerDownloadOptions({"blksize": blksize})

    def testClientServerUploadNoOptions(self):
        self.clientServerUploadOptions({})

    def testClientServerUploadFileObj(self):
        fileobj = open("t/640KBFILE", "rb")
        self.clientServerUploadOptions({}, input=fileobj)

    def testClientServerUploadWithSubdirs(self):
        self.clientServerUploadOptions({}, transmitname="foo/bar/640KBFILE")

    def testClientServerUploadStartingSlash(self):
        self.clientServerUploadOptions({}, transmitname="/foo/bar/640KBFILE")

    def testClientServerUploadOptions(self):
        for blksize in [512, 1024, 2048, 4096]:
            self.clientServerUploadOptions({"blksize": blksize})

    def customUploadHelper(self, return_func):
        q = Queue()

        def upload_open(path, context):
            q.put("called")
            return return_func(path)

        self.clientServerUploadOptions({}, server_kwargs={"upload_open": upload_open})
        self.assertEqual(q.get(True, 1), "called")

    def testClientServerUploadCustomOpen(self):
        self.customUploadHelper(lambda p: open(p, "wb"))

    def testClientServerUploadCustomOpenForbids(self):
        with self.assertRaisesRegex(tftpy.TftpException, "Access violation"):
            self.customUploadHelper(lambda p: None)

    def testClientServerUploadTsize(self):
        self.clientServerUploadOptions(
            {"tsize": 64 * 1024}, transmitname="/foo/bar/640KBFILE"
        )

    def testClientServerNoOptionsDelay(self):
        tftpy.TftpStates.DELAY_BLOCK = 10
        self.clientServerDownloadOptions({})
        tftpy.TftpStates.DELAY_BLOCK = 0

    def testServerNoOptions(self):
        raddress = "127.0.0.2"
        rport = 10000
        timeout = 5
        root = os.path.dirname(os.path.abspath(__file__))
        # Testing without the dyn_func_file set.
        serverstate = tftpy.TftpContexts.TftpContextServer(
            raddress, rport, timeout, root
        )

        self.assertTrue(isinstance(serverstate, tftpy.TftpContexts.TftpContextServer))

        rrq = tftpy.TftpPacketTypes.TftpPacketRRQ()
        rrq.filename = "640KBFILE"
        rrq.mode = "octet"
        rrq.options = {}

        # Start the download.
        serverstate.start(rrq.encode().buffer)
        # At a 512 byte blocksize, this should be 1280 packets exactly.
        for block in range(1, 1281):
            # Should be in expectack state.
            self.assertTrue(
                isinstance(serverstate.state, tftpy.TftpStates.TftpStateExpectACK)
            )
            ack = tftpy.TftpPacketTypes.TftpPacketACK()
            ack.blocknumber = block % 65536
            serverstate.state = serverstate.state.handle(ack, raddress, rport)

        # The last DAT packet should be empty, indicating a completed
        # transfer.
        ack = tftpy.TftpPacketTypes.TftpPacketACK()
        ack.blocknumber = 1281 % 65536
        finalstate = serverstate.state.handle(ack, raddress, rport)
        self.assertTrue(finalstate is None)

<<<<<<< HEAD
    def testServerNoOptionsUnreliable(self):
        log.debug("===> Running testcase testClientServerNoOptionsUnreliable")
        tftpy.TftpStates.NETWORK_UNRELIABILITY = 1000
=======
    def testServerTimeoutExpectACK(self):
>>>>>>> a6ba72c2
        raddress = "127.0.0.2"
        rport = 10000
        timeout = 5
        root = os.path.dirname(os.path.abspath(__file__))
        # Testing without the dyn_func_file set.
        serverstate = tftpy.TftpContexts.TftpContextServer(
            raddress, rport, timeout, root
        )

        self.assertTrue(isinstance(serverstate, tftpy.TftpContexts.TftpContextServer))

        rrq = tftpy.TftpPacketTypes.TftpPacketRRQ()
        rrq.filename = "640KBFILE"
        rrq.mode = "octet"
        rrq.options = {}

        # Start the download.
        serverstate.start(rrq.encode().buffer)
<<<<<<< HEAD
        # At a 512 byte blocksize, this should be 1280 packets exactly.
        for block in range(1, 1281):
            # Should be in expectack state.
            self.assertTrue(
                isinstance(serverstate.state, tftpy.TftpStates.TftpStateExpectACK)
            )
            ack = tftpy.TftpPacketTypes.TftpPacketACK()
            ack.blocknumber = block % 65536
            serverstate.state = serverstate.state.handle(ack, raddress, rport)

        # The last DAT packet should be empty, indicating a completed
        # transfer.
        ack = tftpy.TftpPacketTypes.TftpPacketACK()
        ack.blocknumber = 1281 % 65536
        finalstate = serverstate.state.handle(ack, raddress, rport)
        self.assertTrue(finalstate is None)
        tftpy.TftpStates.NETWORK_UNRELIABILITY = 0
=======

        ack = tftpy.TftpPacketTypes.TftpPacketACK()
        ack.blocknumber = 1

        # Server expects ACK at the beginning of transmission
        self.assertTrue(
            isinstance(serverstate.state, tftpy.TftpStates.TftpStateExpectACK)
        )

        # Receive first ACK for block 1, next block expected is 2
        serverstate.state = serverstate.state.handle(ack, raddress, rport)
        self.assertTrue(
            isinstance(serverstate.state, tftpy.TftpStates.TftpStateExpectACK)
        )
        self.assertEqual(serverstate.state.context.next_block, 2)

        # Receive duplicate ACK for block 1, next block expected is still 2
        serverstate.state = serverstate.state.handle(ack, raddress, rport)
        self.assertTrue(
            isinstance(serverstate.state, tftpy.TftpStates.TftpStateExpectACK)
        )
        self.assertEqual(serverstate.state.context.next_block, 2)

        # Receive duplicate ACK for block 1 after timeout for resending block 2
        serverstate.state.context.metrics.last_dat_time -= 10  # Simulate 10 seconds time warp
        self.assertRaises(
            tftpy.TftpTimeoutExpectACK, serverstate.state.handle, ack, raddress, rport
        )
        self.assertTrue(
            isinstance(serverstate.state, tftpy.TftpStates.TftpStateExpectACK)
        )
>>>>>>> a6ba72c2

    def testServerNoOptionsSubdir(self):
        raddress = "127.0.0.2"
        rport = 10000
        timeout = 5
        root = os.path.dirname(os.path.abspath(__file__))
        # Testing without the dyn_func_file set.
        serverstate = tftpy.TftpContexts.TftpContextServer(
            raddress, rport, timeout, root
        )

        self.assertTrue(isinstance(serverstate, tftpy.TftpContexts.TftpContextServer))

        rrq = tftpy.TftpPacketTypes.TftpPacketRRQ()
        rrq.filename = "640KBFILE"
        rrq.mode = "octet"
        rrq.options = {}

        # Start the download.
        serverstate.start(rrq.encode().buffer)
        # At a 512 byte blocksize, this should be 1280 packets exactly.
        for block in range(1, 1281):
            # Should be in expectack state, or None
            self.assertTrue(
                isinstance(serverstate.state, tftpy.TftpStates.TftpStateExpectACK)
            )
            ack = tftpy.TftpPacketTypes.TftpPacketACK()
            ack.blocknumber = block % 65536
            serverstate.state = serverstate.state.handle(ack, raddress, rport)

        # The last DAT packet should be empty, indicating a completed
        # transfer.
        ack = tftpy.TftpPacketTypes.TftpPacketACK()
        ack.blocknumber = 1281 % 65536
        finalstate = serverstate.state.handle(ack, raddress, rport)
        self.assertTrue(finalstate is None)

    def testServerInsecurePathAbsolute(self):
        raddress = "127.0.0.2"
        rport = 10000
        timeout = 5
        with self.dummyServerDir() as d:
            root = os.path.join(os.path.abspath(d), "foo")
            serverstate = tftpy.TftpContexts.TftpContextServer(
                raddress, rport, timeout, root
            )
            rrq = tftpy.TftpPacketTypes.TftpPacketRRQ()
            rrq.filename = os.path.join(os.path.abspath(d), "other/bar")
            rrq.mode = "octet"
            rrq.options = {}

            # Start the download.
            self.assertRaises(
                tftpy.TftpException, serverstate.start, rrq.encode().buffer
            )

    def testServerInsecurePathRelative(self):
        raddress = "127.0.0.2"
        rport = 10000
        timeout = 5
        with self.dummyServerDir() as d:
            root = os.path.join(os.path.abspath(d), "foo")
            serverstate = tftpy.TftpContexts.TftpContextServer(
                raddress, rport, timeout, root
            )
            rrq = tftpy.TftpPacketTypes.TftpPacketRRQ()
            rrq.filename = "../other/bar"
            rrq.mode = "octet"
            rrq.options = {}

            # Start the download.
            self.assertRaises(
                tftpy.TftpException, serverstate.start, rrq.encode().buffer
            )

    def testServerInsecurePathRootSibling(self):
        raddress = "127.0.0.2"
        rport = 10000
        timeout = 5
        with self.dummyServerDir() as d:
            root = os.path.join(os.path.abspath(d), "foo")
            serverstate = tftpy.TftpContexts.TftpContextServer(
                raddress, rport, timeout, root
            )
            rrq = tftpy.TftpPacketTypes.TftpPacketRRQ()
            rrq.filename = root + "-private/bar"
            rrq.mode = "octet"
            rrq.options = {}

            # Start the download.
            self.assertRaises(
                tftpy.TftpException, serverstate.start, rrq.encode().buffer
            )

    def testServerSecurePathAbsolute(self):
        raddress = "127.0.0.2"
        rport = 10000
        timeout = 5
        with self.dummyServerDir() as d:
            root = os.path.join(os.path.abspath(d), "foo")
            serverstate = tftpy.TftpContexts.TftpContextServer(
                raddress, rport, timeout, root
            )
            rrq = tftpy.TftpPacketTypes.TftpPacketRRQ()
            rrq.filename = os.path.join(root, "bar")
            rrq.mode = "octet"
            rrq.options = {}

            # Start the download.
            serverstate.start(rrq.encode().buffer)
            # Should be in expectack state.
            self.assertTrue(
                isinstance(serverstate.state, tftpy.TftpStates.TftpStateExpectACK)
            )

    def testServerSecurePathRelative(self):
        raddress = "127.0.0.2"
        rport = 10000
        timeout = 5
        with self.dummyServerDir() as d:
            root = os.path.join(os.path.abspath(d), "foo")
            serverstate = tftpy.TftpContexts.TftpContextServer(
                raddress, rport, timeout, root
            )
            rrq = tftpy.TftpPacketTypes.TftpPacketRRQ()
            rrq.filename = "bar"
            rrq.mode = "octet"
            rrq.options = {}

            # Start the download.
            serverstate.start(rrq.encode().buffer)
            # Should be in expectack state.
            self.assertTrue(
                isinstance(serverstate.state, tftpy.TftpStates.TftpStateExpectACK)
            )

    def testServerDownloadWithStopNow(self, output="/tmp/out"):
        log.debug("===> Running testcase testServerDownloadWithStopNow")
        root = os.path.dirname(os.path.abspath(__file__))
        server = tftpy.TftpServer(root)
        client = tftpy.TftpClient("localhost", 20001, {})
        # Fork a server and run the client in this process.
        child_pid = os.fork()
        if child_pid:
            try:
                # parent - let the server start
                stopped_early = False
                time.sleep(1)

                def delay_hook(pkt):
                    time.sleep(0.005)  # 5ms

                client.download("640KBFILE", output, delay_hook)
            except:
                log.warning("client threw exception as expected")
                stopped_early = True

            finally:
                os.kill(child_pid, 15)
                os.waitpid(child_pid, 0)

            self.assertTrue(stopped_early == True, "Server should not exit early")

        else:
            import signal

            def handlealarm(signum, frame):
                server.stop(now=True)

            signal.signal(signal.SIGALRM, handlealarm)
            signal.alarm(2)
            try:
                server.listen("localhost", 20001)
                log.error("server didn't throw exception")
            except Exception as err:
                log.error("server got unexpected exception %s" % err)
            # Wait until parent kills us
            while True:
                time.sleep(1)

    def testServerDownloadWithStopNotNow(self, output="/tmp/out"):
        log.debug("===> Running testcase testServerDownloadWithStopNotNow")
        root = os.path.dirname(os.path.abspath(__file__))
        server = tftpy.TftpServer(root)
        client = tftpy.TftpClient("localhost", 20001, {})
        # Fork a server and run the client in this process.
        child_pid = os.fork()
        if child_pid:
            try:
                stopped_early = True
                # parent - let the server start
                time.sleep(1)

                def delay_hook(pkt):
                    time.sleep(0.005)  # 5ms

                client.download("640KBFILE", output, delay_hook)
                stopped_early = False
            except:
                log.warning("client threw exception as expected")

            finally:
                os.kill(child_pid, 15)
                os.waitpid(child_pid, 0)

            self.assertTrue(stopped_early == False, "Server should not exit early")

        else:
            import signal

            def handlealarm(signum, frame):
                server.stop(now=False)

            signal.signal(signal.SIGALRM, handlealarm)
            signal.alarm(2)
            try:
                server.listen("localhost", 20001)
            except Exception as err:
                log.error("server threw exception %s" % err)
            # Wait until parent kills us
            while True:
                time.sleep(1)

    def testServerDownloadWithDynamicPort(self, output="/tmp/out"):
        log.debug("===> Running testcase testServerDownloadWithDynamicPort")
        root = os.path.dirname(os.path.abspath(__file__))

        server = tftpy.TftpServer(root)
        server_thread = threading.Thread(
            target=server.listen, kwargs={"listenip": "localhost", "listenport": 0}
        )
        server_thread.start()

        try:
            server.is_running.wait()
            client = tftpy.TftpClient("localhost", server.listenport, {})
            time.sleep(1)
            client.download("640KBFILE", output)
        finally:
            server.stop(now=False)
            server_thread.join()


if __name__ == "__main__":
    unittest.main()<|MERGE_RESOLUTION|>--- conflicted
+++ resolved
@@ -316,13 +316,7 @@
         finalstate = serverstate.state.handle(ack, raddress, rport)
         self.assertTrue(finalstate is None)
 
-<<<<<<< HEAD
-    def testServerNoOptionsUnreliable(self):
-        log.debug("===> Running testcase testClientServerNoOptionsUnreliable")
-        tftpy.TftpStates.NETWORK_UNRELIABILITY = 1000
-=======
     def testServerTimeoutExpectACK(self):
->>>>>>> a6ba72c2
         raddress = "127.0.0.2"
         rport = 10000
         timeout = 5
@@ -341,25 +335,6 @@
 
         # Start the download.
         serverstate.start(rrq.encode().buffer)
-<<<<<<< HEAD
-        # At a 512 byte blocksize, this should be 1280 packets exactly.
-        for block in range(1, 1281):
-            # Should be in expectack state.
-            self.assertTrue(
-                isinstance(serverstate.state, tftpy.TftpStates.TftpStateExpectACK)
-            )
-            ack = tftpy.TftpPacketTypes.TftpPacketACK()
-            ack.blocknumber = block % 65536
-            serverstate.state = serverstate.state.handle(ack, raddress, rport)
-
-        # The last DAT packet should be empty, indicating a completed
-        # transfer.
-        ack = tftpy.TftpPacketTypes.TftpPacketACK()
-        ack.blocknumber = 1281 % 65536
-        finalstate = serverstate.state.handle(ack, raddress, rport)
-        self.assertTrue(finalstate is None)
-        tftpy.TftpStates.NETWORK_UNRELIABILITY = 0
-=======
 
         ack = tftpy.TftpPacketTypes.TftpPacketACK()
         ack.blocknumber = 1
@@ -391,7 +366,6 @@
         self.assertTrue(
             isinstance(serverstate.state, tftpy.TftpStates.TftpStateExpectACK)
         )
->>>>>>> a6ba72c2
 
     def testServerNoOptionsSubdir(self):
         raddress = "127.0.0.2"
