#!/usr/bin/env python
# vim: ts=4 sw=4 et ai:
# -*- coding: utf8 -*-

import logging
import sys
from optparse import OptionParser

import tftpy

log = logging.getLogger("tftpy")
log.setLevel(logging.INFO)

# console handler
handler = logging.StreamHandler()
handler.setLevel(logging.DEBUG)
default_formatter = logging.Formatter("[%(asctime)s] %(message)s")
handler.setFormatter(default_formatter)
log.addHandler(handler)


def main():
    usage = ""
    parser = OptionParser(usage=usage)
    parser.add_option(
        "-i",
        "--ip",
        type="string",
        help="ip address to bind to (default: INADDR_ANY)",
        default="",
    )
    parser.add_option(
        "-p",
        "--port",
        type="int",
        help="local port to use (default: 69)",
        default=69,
    )
    parser.add_option(
        "-r",
        "--root",
        type="string",
        help="path to serve from",
        default=None,
    )
    parser.add_option(
        "-q",
        "--quiet",
        action="store_true",
        default=False,
        help="Do not log unless it is critical",
    )
    parser.add_option(
        "-d",
        "--debug",
        action="store_true",
        default=False,
        help="upgrade logging from info to debug",
    )
    options, args = parser.parse_args()

    if options.debug:
        log.setLevel(logging.DEBUG)
        # increase the verbosity of the formatter
        debug_formatter = logging.Formatter(
            "[%(asctime)s%(msecs)03d] %(levelname)s [%(name)s:%(lineno)s] %(message)s"
        )
        handler.setFormatter(debug_formatter)
    elif options.quiet:
        log.setLevel(logging.WARNING)

    if not options.root:
        parser.print_help()
        sys.exit(1)

    server = tftpy.TftpServer(options.root)
    try:
        server.listen(options.ip, options.port)
    except tftpy.TftpException as err:
        sys.stderr.write("%s\n" % str(err))
        sys.exit(1)
    except KeyboardInterrupt:
        pass


<<<<<<< HEAD
if __name__ == "__main__":
=======
if __name__ == '__main__':
>>>>>>> 77ba33de
    main()<|MERGE_RESOLUTION|>--- conflicted
+++ resolved
@@ -83,9 +83,5 @@
         pass
 
 
-<<<<<<< HEAD
 if __name__ == "__main__":
-=======
-if __name__ == '__main__':
->>>>>>> 77ba33de
     main()